"""Triangulates polygons"""
import logging
import collections
import numpy as np
import numpy.linalg as la
from matplotlib import pyplot as plt
import scipy.spatial

import shapely
import meshpy.triangle

import workflow.river_tree
import workflow.split_hucs


class Nodes:
    """A collection of nodes that are indexed in the order they are added.

    Note this uses round() for an efficient solution, which is
    potentially fragile if numbers were not generated consistently.
    In this use case, however, it should be safe -- numbers were
    originally rounded (in workflow.conf), and then any function which
    inserted new points or moved points were always careful to ensure
    that all duplicates were always assigned the identical values --
    i.e. all math was done BEFORE assignment.  So duplicates have
    identical representations in floating point.  This suggests we
    shouldn't have to round here at all, but we do anyway to keep
    things cleaner.
    """
    def __init__(self, decimals=3):
        self.decimals = decimals
        self._i = 0
        self._store = collections.OrderedDict()

    def __len__(self):
        """Length is tracked by the counter"""
        return self._i

    def __getitem__(self,key):
        """Get item index, setting if default."""
        # Note this implementation could be optimized, and should be
        # done so assuming keys are NOT there, which is the most
        # likely case.
        key = tuple(round(p, self.decimals) for p in key)
        if key not in self._store:
            self._store[key] = self._i
            self._i += 1
        return self._store[key]

    def __iter__(self):
        """Iterable collection"""
        for k in self._store.keys():
            yield k

def oneway_trip_connect(inds):
    """Connect indices in edges in a oneway fashion"""
    return [(inds[i], inds[i+1]) for i in range(len(inds)-1)]
def round_trip_connect(inds):
    """Connect indices in edges in a round-trip fashion"""
    return oneway_trip_connect(inds) + [(inds[-1],inds[0]),]
def orient(e):
    if e[0] > e[1]:
        return e[1],e[0]
    elif e[0] < e[1]:
        return e[0],e[1]
    else:
        return None


class NodesEdges:
    """A collection of nodes and edges."""
    def __init__(self, objlist=None):
        self.nodes = Nodes()
        self.edges = set()

        if objlist is not None:
            [self.add(obj) for obj in objlist]

    def add(self, obj):
        """Adds nodes and edges from obj into collection."""
        if type(obj) is shapely.geometry.LineString:
            inds = [self.nodes[c] for c in obj.coords]
            [self.edges.add(orient(e)) for e in oneway_trip_connect(inds) if orient(e)]
        elif type(obj) is shapely.geometry.Polygon:
            inds = [self.nodes[c] for c in obj.boundary.coords]
            [self.edges.add(orient(e)) for e in round_trip_connect(inds) if orient(e)]
        else:
            raise TypeError("Invalid type for add, %r"%type(obj))

    def check(self, tol):
        """Checks consistency of the interal representation."""
        logging.info(" checking graph consistency")
<<<<<<< HEAD
        # min_dist = 1.e10
=======
        logging.info(" tolerance is set to {}".format(tol))
        min_dist = 1.e10
>>>>>>> b17f2f51
        coords = np.array(list(self.nodes))
        kdtree = scipy.spatial.cKDTree(coords)
        bad_pairs = kdtree.query_pairs(tol)
        if len(bad_pairs) is not 0:
            raise ValueError('tol= {} is too large, try decrease tolerance!'.format(tol))
        
        min_node = min(self.nodes[n] for n in self.nodes)
        max_node = max(self.nodes[n] for n in self.nodes)
        assert(min_node == 0)
        assert(max_node == len(self.nodes)-1)
        
        min_edge_node = min(n for e in self.edges for n in e)
        max_edge_node = max(n for e in self.edges for n in e)
        assert(min_edge_node == 0)
        assert(max_edge_node == len(self.nodes)-1)

        
def triangulate(hucs, rivers, tol = 1, **kwargs):
    """Triangulates HUCs and rivers.

    Arguments:
      hucs              | a workflow.split_hucs.SplitHUCs instance
      rivers            | a list of workflow.river_tree.Tree instances

    Additional keyword arguments include all options for meshpy.triangle.build()
    """
    logging.info("Triangulating...")
    if type(hucs) is workflow.split_hucs.SplitHUCs:
        segments = list(hucs.segments)
    elif type(hucs) is list:
        segments = hucs
    elif type(hucs) is shapely.geometry.Polygon:
        segments = [hucs,]
    else:
        raise RuntimeError("Triangulate not implemented for container of type '%r'"%type(hucs))
        
    if rivers is not None:
        segments = segments + list(workflow.river_tree.forest_to_list(rivers))

    nodes_edges = NodesEdges(segments)

    logging.info("   %i points and %i facets"%(len(nodes_edges.nodes), len(nodes_edges.edges)))
<<<<<<< HEAD
    nodes_edges.check(tol=0.1) # Pin changed the tolerence, default is 1
=======
    nodes_edges.check(tol=tol)
>>>>>>> b17f2f51
    
    logging.info(" building graph data structures")
    info = meshpy.triangle.MeshInfo()
    nodes = np.array(list(nodes_edges.nodes), dtype=np.float64)
    
    pdata = [tuple([float(c) for c in p]) for p in nodes]
    info.set_points(pdata)
    fdata = [[int(i) for i in f] for f in nodes_edges.edges]
    info.set_facets(fdata)

    logging.info(" triangle.build...")

    # pop this option if false, which silences the warning if it does
    # not exist but we didn't ask for it anyway.
    if 'enforce_delaunay' in kwargs.keys() and not kwargs['enforce_delaunay']:
        kwargs.pop('enforce_delaunay')

    try:
        mesh = meshpy.triangle.build(info, **kwargs)
    except TypeError as err:
        try:
            # our modification to meshpy.triangle is not present, try without it
            kwargs.pop('enforce_delaunay')
        except KeyError:
            raise err
        else:
            logging.warning("Triangulate: '--enforce-delaunay' option requires a hacked `meshpy.triangle`.  Proceeding without this option because it is not recognized.")
            mesh = meshpy.triangle.build(info, **kwargs)
            
    mesh_points = np.array(mesh.points)
    mesh_tris = np.array(mesh.elements)
    logging.info("  ...built: %i mesh points and %i triangles"%(len(mesh_points),len(mesh_tris)))
    return mesh_points, mesh_tris


def refine_from_max_area(max_area):
    """Returns a refinement function based on max area, for use with Triangle."""
    def refine(vertices, area):
        """A function for use with workflow.triangulate.triangulate's refinement_func argument based on a global max area."""
        res = bool(area > max_area)
        # if area < 1.e-5:
        #     raise RuntimeError("TinyTriangle Error")
        return res
    return refine

def refine_from_river_distance(near_distance, near_area, away_distance, away_area, rivers):
    """Returns a graded refinement function based upon a distance function from rivers, for use with Triangle.

    Triangle area must be smaller than near_area when the triangle
    centroid is within near_distance from the river network.
    Area must be smaller than away_area when the triangle
    centroid is at least away_distance from the river network.
    Area must be smaller than a linear interpolant between
    near_area and away_area when between
    near_distance and away_distance from the river
    network.
    """
    def max_area_valid(distance):
        """A function to make sure max area scales with distance from river network
        
        Units in [m]
        """
        if distance > away_distance:
            area = away_area
        elif distance < near_distance:
            area = near_area
        else:
            area = near_area + (distance - near_distance) / (away_distance - near_distance) * (away_area - near_area)
        return area

    river_multiline = workflow.river_tree.forest_to_list(rivers)
    def refine(vertices, area):
        """A function for use with workflow.triangulate.triangulate's refinement_func argument based on size gradation from a river."""
        bary = np.sum(np.array(vertices), axis=0)/3
        bary_p = shapely.geometry.Point(bary[0], bary[1])
        distance = bary_p.distance(river_multiline)
        max_area = max_area_valid(distance)
        res = bool(area > max_area_valid(distance))
        #logging.debug("refine? area = %g, distance = %g, max_area = %g: refine = %r"%(area,distance,max_area,res))
        return res

    return refine

def refine_from_max_edge_length(edge_length):
    """Returns a refinement function based on max edge length, for use with Triangle."""
    def refine(vertices, area):
        verts4 = np.array([vertices[0], vertices[1], vertices[2], vertices[0]])
        edge_lengths = la.norm(verts4[1:] - verts4[:-1], 2, 1)
        return bool(edge_lengths.max() > edge_length)
    return refine
<|MERGE_RESOLUTION|>--- conflicted
+++ resolved
@@ -90,12 +90,8 @@
     def check(self, tol):
         """Checks consistency of the interal representation."""
         logging.info(" checking graph consistency")
-<<<<<<< HEAD
-        # min_dist = 1.e10
-=======
         logging.info(" tolerance is set to {}".format(tol))
         min_dist = 1.e10
->>>>>>> b17f2f51
         coords = np.array(list(self.nodes))
         kdtree = scipy.spatial.cKDTree(coords)
         bad_pairs = kdtree.query_pairs(tol)
@@ -138,11 +134,7 @@
     nodes_edges = NodesEdges(segments)
 
     logging.info("   %i points and %i facets"%(len(nodes_edges.nodes), len(nodes_edges.edges)))
-<<<<<<< HEAD
-    nodes_edges.check(tol=0.1) # Pin changed the tolerence, default is 1
-=======
     nodes_edges.check(tol=tol)
->>>>>>> b17f2f51
     
     logging.info(" building graph data structures")
     info = meshpy.triangle.MeshInfo()
