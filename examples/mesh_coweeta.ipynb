{
 "cells": [
  {
   "cell_type": "markdown",
   "metadata": {},
   "source": [
    "# Example: mesh a delineated watershed\n",
    "\n",
    "Here we mesh the [Coweeta Hydrologic Laboratory](https://www.srs.fs.usda.gov/coweeta/) as an example of how to pull data in from default locations and generate a fully functional ATS mesh.\n",
    "\n",
    "This might be the worst example to use to learn how to use Watershed Workflows.  But it is useful to demonstrate the breadth of problems this project was intended to solve.\n",
    "\n",
    "This includes a range of datasets:\n",
    "\n",
    "* NHD Plus for river network\n",
    "* NRCS soils data for soil types\n",
    "* NLCD for land cover/transpiration/rooting depths\n",
    "* NED for elevation"
   ]
  },
  {
   "cell_type": "code",
   "execution_count": 15,
   "metadata": {},
   "outputs": [],
   "source": [
    "%matplotlib inline"
   ]
  },
  {
   "cell_type": "code",
   "execution_count": 2,
   "metadata": {},
   "outputs": [
    {
     "name": "stdout",
     "output_type": "stream",
     "text": [
      "/lib:/Users/shua784/Dropbox/github/watershed-workflow/workflow_tpls:/Users/shua784/Dropbox/github/seacas/install/lib:/Users/shua784/Dropbox/github/watershed-workflow/workflow_tpls:/Users/shua784/Dropbox/github/watershed-workflow/workflow:/Users/shua784/Dropbox/github/seacas/install/lib\n"
     ]
    }
   ],
   "source": [
    "!echo $PYTHONPATH"
   ]
  },
  {
   "cell_type": "code",
   "execution_count": 25,
   "metadata": {},
   "outputs": [],
   "source": [
    "import os,sys\n",
    "import numpy as np\n",
    "from matplotlib import pyplot as plt\n",
    "from matplotlib import cm as pcm\n",
    "import shapely\n",
    "import logging"
   ]
  },
  {
   "cell_type": "code",
   "execution_count": 2,
   "metadata": {},
   "outputs": [],
   "source": [
    "sys.path.append(os.path.abspath(\"/Users/shua784/Dropbox/github/watershed-workflow\"))"
   ]
  },
  {
   "cell_type": "code",
   "execution_count": 6,
   "metadata": {
    "scrolled": true
   },
   "outputs": [],
   "source": [
    "# import importlib\n",
    "\n",
    "# importlib.import_module(workflow)\n",
    "\n",
    "import workflow\n",
    "import workflow.source_list\n",
    "import workflow.ui\n",
    "import workflow.colors\n",
    "import workflow.condition\n",
    "import workflow.mesh\n",
    "import workflow.split_hucs\n",
    "\n",
    "workflow.ui.setup_logging(1,None)"
   ]
  },
  {
   "cell_type": "code",
   "execution_count": 8,
   "metadata": {},
   "outputs": [
    {
     "name": "stdout",
     "output_type": "stream",
     "text": [
      "/Users/shua784/Dropbox/github/watershed-workflow/examples\n"
     ]
    }
   ],
   "source": [
    "!pwd"
   ]
  },
  {
   "cell_type": "markdown",
   "metadata": {},
   "source": [
    "## Sources and setup\n",
    "\n",
    "Next we set up the source watershed and coordinate system and all data sources for our mesh.  We will use the CRS that is included in the shapefile."
   ]
  },
  {
   "cell_type": "code",
   "execution_count": 9,
   "metadata": {},
   "outputs": [
    {
     "name": "stderr",
     "output_type": "stream",
     "text": [
<<<<<<< HEAD
      "2020-06-22 15:41:43,804 - root - INFO: \n",
      "2020-06-22 15:41:43,805 - root - INFO: Meshing shape: ../data/hydrologic_units/others/Coweeta/coweeta_basin.shp\n",
      "2020-06-22 15:41:43,806 - root - INFO: ==============================\n",
      "2020-06-22 15:41:43,806 - root - INFO: \n",
      "2020-06-22 15:41:43,807 - root - INFO: Preprocessing Shapes\n",
      "2020-06-22 15:41:43,807 - root - INFO: ------------------------------\n",
      "2020-06-22 15:41:43,808 - root - INFO: loading file: \"../data/hydrologic_units/others/Coweeta/coweeta_basin.shp\"\n",
      "/opt/anaconda3/envs/watershed_workflow/lib/python3.8/site-packages/fiona/collection.py:331: FionaDeprecationWarning: Collection slicing is deprecated and will be disabled in a future version.\n",
      "  return self.session.__getitem__(item)\n",
      "/opt/anaconda3/envs/watershed_workflow/lib/python3.8/site-packages/pyproj/crs/crs.py:53: FutureWarning: '+init=<authority>:<code>' syntax is deprecated. '<authority>:<code>' is the preferred initialization method. When making the change, be mindful of axis order changes: https://pyproj4.github.io/pyproj/stable/gotchas.html#axis-order-changes-in-proj-6\n",
      "  return _prepare_from_string(\" \".join(pjargs))\n"
=======
      "2020-06-23 13:03:45,106 - root - INFO: \n",
      "2020-06-23 13:03:45,108 - root - INFO: Meshing shape: ../data/hydrologic_units/others/Coweeta/coweeta_basin.shp\n",
      "2020-06-23 13:03:45,110 - root - INFO: ==============================\n",
      "2020-06-23 13:03:45,111 - root - INFO: \n",
      "2020-06-23 13:03:45,113 - root - INFO: Preprocessing Shapes\n",
      "2020-06-23 13:03:45,115 - root - INFO: ------------------------------\n",
      "2020-06-23 13:03:45,116 - root - INFO: loading file: \"../data/hydrologic_units/others/Coweeta/coweeta_basin.shp\"\n",
      "/Users/uec/codes/anaconda/3/envs/ats_meshing_20200525/lib/python3.7/site-packages/fiona/collection.py:331: FionaDeprecationWarning: Collection slicing is deprecated and will be disabled in a future version.\n",
      "  return self.session.__getitem__(item)\n"
>>>>>>> 3d697e54
     ]
    }
   ],
   "source": [
    "# specify the input shapefile and a hint as to what HUC it is in.\n",
    "coweeta_shapefile = '../data/hydrologic_units/others/Coweeta/coweeta_basin.shp'\n",
    "hint = '0601'  # hint: HUC 4 containing this shape.  \n",
    "               # This is necessary to avoid downloading all HUCs to search for this shape\n",
    "simplify = 100 # length scale to target average edge\n",
    "\n",
    "logging.info(\"\")\n",
    "logging.info(\"Meshing shape: {}\".format(coweeta_shapefile))\n",
    "logging.info(\"=\"*30)\n",
    "\n",
    "# get the shape and crs of the shape\n",
    "crs, coweeta = workflow.get_split_form_shapes(coweeta_shapefile)"
   ]
  },
  {
   "cell_type": "markdown",
   "metadata": {},
   "source": [
    "A wide range of data sources are available; here we use the defaults except for using NHD Plus for watershed boundaries and hydrography (the default is NHD, which is lower resolution and therefore smaller download sizes)."
   ]
  },
  {
   "cell_type": "code",
   "execution_count": 10,
   "metadata": {},
   "outputs": [
    {
     "name": "stderr",
     "output_type": "stream",
     "text": [
<<<<<<< HEAD
      "2020-06-22 15:43:25,920 - root - INFO: Using sources:\n",
      "2020-06-22 15:43:25,920 - root - INFO: --------------\n",
      "2020-06-22 15:43:25,921 - root - INFO: HUC: National Hydrography Dataset Plus High Resolution (NHDPlus HR)\n",
      "2020-06-22 15:43:25,922 - root - INFO: hydrography: National Hydrography Dataset Plus High Resolution (NHDPlus HR)\n",
      "2020-06-22 15:43:25,922 - root - INFO: DEM: National Elevation Dataset (NED)\n",
      "2020-06-22 15:43:25,922 - root - INFO: soil type: National Resources Conservation Service Soil Survey (NRCS Soils)\n",
      "2020-06-22 15:43:25,923 - root - INFO: land cover: National Land Cover Database (NLCD) Layer: NLCD_2016_Land_Cover_L48\n",
      "2020-06-22 15:43:25,923 - root - INFO: soil thickness: None\n",
      "2020-06-22 15:43:25,923 - root - INFO: meteorology: DayMet 1km\n"
=======
      "2020-06-23 13:03:53,561 - root - INFO: Using sources:\n",
      "2020-06-23 13:03:53,562 - root - INFO: --------------\n",
      "2020-06-23 13:03:53,564 - root - INFO: HUC: National Hydrography Dataset Plus High Resolution (NHDPlus HR)\n",
      "2020-06-23 13:03:53,565 - root - INFO: hydrography: National Hydrography Dataset Plus High Resolution (NHDPlus HR)\n",
      "2020-06-23 13:03:53,566 - root - INFO: DEM: National Elevation Dataset (NED)\n",
      "2020-06-23 13:03:53,567 - root - INFO: soil type: National Resources Conservation Service Soil Survey (NRCS Soils)\n",
      "2020-06-23 13:03:53,569 - root - INFO: land cover: National Land Cover Database (NLCD) Layer: NLCD_2016_Land_Cover_L48\n",
      "2020-06-23 13:03:53,569 - root - INFO: soil thickness: None\n",
      "2020-06-23 13:03:53,570 - root - INFO: meteorology: DayMet 1km\n"
>>>>>>> 3d697e54
     ]
    }
   ],
   "source": [
    "# set up a dictionary of source objects\n",
    "sources = workflow.source_list.get_default_sources()\n",
    "sources['HUC'] = workflow.source_list.huc_sources['NHD Plus']\n",
    "sources['hydrography'] = workflow.source_list.hydrography_sources['NHD Plus']\n",
    "workflow.source_list.log_sources(sources)"
   ]
  },
  {
   "cell_type": "markdown",
   "metadata": {},
   "source": [
    "## Generate the surface mesh\n",
    "\n",
    "First we'll generate the flattened, 2D triangulation, which builds on hydrography data.  Then we download a digital elevation map from the National Elevation Dataset, and extrude that 2D triangulation to a 3D surface mesh based on interpolation between pixels of the DEM."
   ]
  },
  {
   "cell_type": "code",
   "execution_count": 11,
   "metadata": {},
   "outputs": [
    {
     "name": "stderr",
     "output_type": "stream",
     "text": [
      "2020-06-23 13:03:54,934 - root - INFO: \n",
      "2020-06-23 13:03:54,935 - root - INFO: Preprocessing Hydrography\n",
      "2020-06-23 13:03:54,941 - root - INFO: ------------------------------\n",
      "2020-06-23 13:03:54,943 - root - INFO: Loading streams in HUC 0601\n",
      "2020-06-23 13:03:54,944 - root - INFO:          and/or bounds (273971.0911428096, 3878839.6361173145, 279140.9150949494, 3883953.7853134344)\n",
      "2020-06-23 13:03:54,945 - root - INFO: Using Hydrography file \"/Users/uec/research/water/data/watershed-workflow/data-master/hydrography/NHDPlus_H_0601_GDB/NHDPlus_H_0601.gdb\"\n",
      "2020-06-23 13:03:57,028 - root - INFO:   found 36 reaches\n",
      "2020-06-23 13:04:01,486 - root - INFO: \n",
      "2020-06-23 13:04:01,487 - root - INFO: Simplifying and pruning\n",
      "2020-06-23 13:04:01,487 - root - INFO: ------------------------------\n",
      "2020-06-23 13:04:01,488 - root - INFO: Filtering rivers outside of the HUC space\n",
      "2020-06-23 13:04:01,489 - root - INFO:   ...filtering\n",
      "2020-06-23 13:04:01,501 - root - INFO:   filtered from 34 to 21 reaches.\n",
      "2020-06-23 13:04:01,501 - root - INFO: Generate the river tree\n",
      "2020-06-23 13:04:01,505 - root - INFO: Removing rivers with fewer than 0 reaches.\n",
      "2020-06-23 13:04:01,506 - root - INFO:   ...keeping river with 21 reaches\n",
      "2020-06-23 13:04:01,507 - root - INFO: simplifying rivers\n",
      "2020-06-23 13:04:01,516 - root - INFO: simplifying HUCs\n",
      "2020-06-23 13:04:01,519 - root - INFO: snapping rivers and HUCs\n",
      "2020-06-23 13:04:01,522 - root - INFO:   snapping polygon segment boundaries to river endpoints\n",
      "2020-06-23 13:04:01,526 - root - INFO:   snapping river endpoints to the polygon\n",
      "2020-06-23 13:04:01,541 - root - INFO:   cutting at crossings\n",
      "2020-06-23 13:04:01,553 - root - INFO:   filtering rivers to HUC\n",
      "2020-06-23 13:04:01,555 - root - INFO:   ...filtering\n",
      "2020-06-23 13:04:01,561 - root - INFO: \n",
      "2020-06-23 13:04:01,562 - root - INFO: Simplification Diagnostics\n",
      "2020-06-23 13:04:01,563 - root - INFO: ------------------------------\n",
      "2020-06-23 13:04:01,566 - root - INFO:   river min seg length: 160.859\n",
      "2020-06-23 13:04:01,569 - root - INFO:   river median seg length: 584.414\n",
      "2020-06-23 13:04:01,571 - root - INFO:   HUC min seg length: 190.265\n",
      "2020-06-23 13:04:01,572 - root - INFO:   HUC median seg length: 292.035\n"
     ]
    }
   ],
   "source": [
    "rivers = True\n",
    "if rivers:\n",
    "    # download/collect the river network within that shape's bounds\n",
    "    _, reaches = workflow.get_reaches(sources['hydrography'], hint, \n",
    "                                      coweeta.exterior().bounds, crs)\n",
    "    # simplify and prune rivers not IN the shape, constructing a tree-like data structure\n",
    "    # for the river network\n",
    "    rivers = workflow.simplify_and_prune(coweeta, reaches, filter=True, simplify=simplify, cut_intersections=True)\n",
    "\n",
    "else:\n",
    "    rivers = list()\n",
    "    workflow.split_hucs.simplify(coweeta, simplify)\n",
    "\n"
   ]
  },
  {
   "cell_type": "code",
   "execution_count": 16,
   "metadata": {},
   "outputs": [
    {
     "name": "stderr",
     "output_type": "stream",
     "text": [
<<<<<<< HEAD
      "2020-06-22 15:46:32,805 - root - INFO: \n",
      "2020-06-22 15:46:32,805 - root - INFO: Meshing\n",
      "2020-06-22 15:46:32,806 - root - INFO: ------------------------------\n",
      "2020-06-22 15:46:32,806 - root - INFO: Triangulating...\n",
      "2020-06-22 15:46:32,807 - root - INFO:    27 points and 27 facets\n",
      "2020-06-22 15:46:32,807 - root - INFO:  checking graph consistency\n",
      "2020-06-22 15:46:32,808 - root - INFO:  building graph data structures\n",
      "2020-06-22 15:46:32,808 - root - INFO:  triangle.build...\n",
      "2020-06-22 15:46:32,809 - root - WARNING: Triangulate: '--enforce-delaunay' option requires a hacked `meshpy.triangle`.  Proceeding without this option because it is not recognized.  See documentation at https://github.com/amanzi/meshing_workflow\n",
      "2020-06-22 15:46:32,812 - root - INFO:   ...built: 147 mesh points and 254 triangles\n",
      "2020-06-22 15:46:32,812 - root - INFO: Plotting triangulation diagnostics\n",
      "2020-06-22 15:46:32,827 - root - INFO:   min area = 28449.847534179688\n"
=======
      "2020-06-23 13:04:03,980 - root - INFO: \n",
      "2020-06-23 13:04:03,982 - root - INFO: Meshing\n",
      "2020-06-23 13:04:03,983 - root - INFO: ------------------------------\n",
      "2020-06-23 13:04:03,986 - root - INFO: Triangulating...\n",
      "2020-06-23 13:04:03,989 - root - INFO:    58 points and 58 facets\n",
      "2020-06-23 13:04:03,990 - root - INFO:  checking graph consistency\n",
      "2020-06-23 13:04:03,993 - root - INFO:  building graph data structures\n",
      "2020-06-23 13:04:03,994 - root - INFO:  triangle.build...\n",
      "2020-06-23 13:04:03,995 - root - WARNING: Triangulate: '--enforce-delaunay' option requires a hacked `meshpy.triangle`.  Proceeding without this option because it is not recognized.\n",
      "2020-06-23 13:04:15,442 - root - INFO:   ...built: 8086 mesh points and 15955 triangles\n",
      "2020-06-23 13:04:15,443 - root - INFO: Plotting triangulation diagnostics\n",
      "2020-06-23 13:04:16,807 - root - INFO:   min area = 248.1697998046875\n"
>>>>>>> 3d697e54
     ]
    },
    {
     "data": {
      "image/png": "iVBORw0KGgoAAAANSUhEUgAAAYwAAAEGCAYAAAB2EqL0AAAABHNCSVQICAgIfAhkiAAAAAlwSFlzAAALEgAACxIB0t1+/AAAADh0RVh0U29mdHdhcmUAbWF0cGxvdGxpYiB2ZXJzaW9uMy4yLjIsIGh0dHA6Ly9tYXRwbG90bGliLm9yZy+WH4yJAAAgAElEQVR4nO3deXgUVdb48e+BsCthETCALAIqqygRAR0BI4qOggsiuKEy4uvrvOo4/mbgnXEdfYyO76C4Iyq4ouMyQQUVgrggiwFBNhkQUAOZgIQtLIGE8/ujbodO6O50lu5Op8/nefpJ5d6q6tPd1X2q6lbdK6qKMcYYU5ZasQ7AGGNMfLCEYYwxJiyWMIwxxoTFEoYxxpiwWMIwxhgTlqRYB1AZxx13nHbo0CHWYZgabMmSJb+qaotoP69t2yaSKrpdx3XC6NChA1lZWbEOw9RgIvJTLJ7Xtm0TSRXdru2UlDHGmLBYwjDGGBMWSxjGGGPCYgnDGGNMWCxhGGPi0k9rssMqM1XHEoZJCDfddBMtW7akR48exWV5eXkMGTKELl26MGTIEHbs2FFc98gjj9C5c2eAHiJyga9cRPqIyAoRWS8ik0REXHk9EXnblS8SkQ5+y4wRkXXuMSbyr7bm+/D5T/ld9z/w2A1PF5c9f9c0ftf9D7z+4D9jGFnNZgnDJIQbbriBTz75pERZeno6aWlprFu3jrS0NNLT0wFYvXo106dPZ9WqVQD/Bp4VkdpuseeAcUAX9xjqyscCO1S1MzAReBRARJoB9wFnAn2B+0SkaeReaWIoKiwCYParX/DYDU/z/F3TeO+JjwA4dKgwlqHVaJYwTEI455xzaNasWYmyjIwMxozxdvjHjBnDv/71r+LyUaNGUa9ePYCDwHqgr4ikAI1VdYF64wK8ClzqVjccmOam3wXS3NHHBcBsVc1T1R3AbI4kGVNB548ZzPEntgS8pOFLFk2Pb8IVf7g4lqHVaJYwTMLKzc0lJSUFgJSUFLZu3QrA5s2bOeGEE/xnzQbauEd2gHLc318AVLUQ2AU09y8PsEwJIjJORLJEJGvbtm2Vem013Yblm8jdtI269esWl9WuU5uduTtZs3BdDCOr2SJ2p7eInIC3B3Y8cBiYrKpPisj9wM2A7xvxv6o60y0zAe/Qvgi4XVU/jVR8iajD+I8rtNym9N9WcSTVW5BBxRSQIOWEqAu1TOnnnQxMBkhNTbWRzUJoe3Jr6jWsy4H8guKyokNF1Klfhw7dTwixpKmMSB5hFAJ/VNWuQD/gNhHp5uomqmpv9/Ali27AKKA73iG7/3ljY6pcq1atyMnJASAnJ4eWLb1THG3btuWXX/wPCmgLbME7OmgboBxXdwKAiCQByUCef3mAZUwFvf1oRolk4XPowCFe/subMYgoMUQsYahqjqouddN7gDUEORR3hgPTVbVAVTfizhtHKj5jhg0bxrRpXrPDtGnTGD58eHH59OnTKSgoAKiL17i9WFVzgD0i0s+1T1wPZLjVzQB8V0CNAOa6do5PgfNFpKlr7D7flZlKaN2lVdC6tie3jmIkiSUqbRjuEsPTgEWu6Pci8r2IvOx3xUhY53rtPK+piNGjR9O/f3/Wrl1L27Zteemllxg/fjyzZ8+mS5cuzJ49m/HjxwPQvXt3Ro4cSbdu3QBOAm5T1SK3qluBKXg7ND8Cs1z5S0BzEVkP3AWMB1DVPOBvwLfu8aArM5VwwZjBnDqo+1HlXfufxBV3WqN3pEiQ87VV9wQixwBfAA+r6vsi0gr4Fe887t+AFFW9SUSeARao6utuuZeAmar6XrB1p6amqvXoGT5rwyg/EVmiqqnRfl7btkP7bu4K/nTeg9RrVI+Cvd6pqXoN61Kw7yD3vHMX54zoH+MIq7eKbtcRPcIQkTrAe8Abqvo+gKrmqmqRqh4GXuTIaSc712uMCcuW9f8B4OC+gzz04Xj+8cWDHCrw7r/42e72jphIXiUleIfpa1T1H37lKe5cMMBlwEo3PQN4U0T+AbTGnTeOVHzGmPjVILkB4F3R9vzdr1Kvfl0OFx0G4JimjWIZWo0WyQGUzgKuA1aIyDJX9r/AaBHpjXdKahNwC4CqrhKRd4DVeFdY+Z83NsaYYocPHvlpyF5b8kREUeHhaIeTMCKWMFT1awJfgz4zxDIPAw9HKiZjTM1w3nUD2fXrHp7/47QS5aMmXGaN3hFkd3obY+JOwf4Cvnpv4VHliz9eyt7d+2IQUWKwhGGMiTvfzMhi1Tdrjyrf8P1PZL7+ZQwiSgyWMIwxcadV+xbF09c/MJLfPzW2+P/jOwa/qc9UjiUMY0zc+W7uCgD6D0vlunuuZPhtQ7ngxsEAZH36XSxDq9EieZWUMcZExJV3XcLyz1eyYEYWM6dk0qhxA2a/+gWnnNmZGx8aHevwaixLGMaYuLP1l+38Z+M2uvU/iYnjngeg8+kd2bl1NzkbtnJir/YxjrBmsoRhjIk7m1b9Qs6GXLb+/Gtx2U+rfuFQQSE/LF5nCSNCrA3DGBN3Gh5THzgyVCtQ3DVI/Ub1YhJTIrCEYYyJO9/MCN4x49fvW49CkWIJwxgTdwaPPito3QU3nRvFSBKLJQxjTFySQB0PARJ4BFxTBSxhGGPizndzvifYUD4LPrRxRCLFEoYxJu40bNwgaN0xyda9eaRYwjDGxJ0tP+YGrdu8PidonakcSxgm4T355JP06NGD7t2788QTTwCQl5fHkCFDAHqIyGy/secRkQkisl5E1orIBX7lfURkhaub5AYRQ0TqicjbrnyRG+PeVMKgq4I3ep9/w6DoBZJgLGGYhLZy5UpefPFFFi9ezPLly/noo49Yt24d6enppKWlgTciZCYwHkBEugGjgO7AUOBZEantVvccMA5vtMgurh5gLLBDVTsDE4FHo/TyaqxDBQcDj7YDFOw7GN1gEoglDJPQ1qxZQ79+/WjYsCFJSUkMHDiQDz74gIyMDMaMGeObbRpwqZseDkxX1QJV3QisB/qKSArQWFUXqKoCr5ZaxjfSz7tAmu/ow1RM9rocgl0M9fMPm6MbTAKxhGESWo8ePfjyyy/Zvn07+/btY+bMmfzyyy/k5uaSkpICgBuDvqVbpA3wi98qsl1ZGzddurzEMqpaCOwCmkfqNSWCVu1aBK1LOfH4KEaSWKwvKZPQunbtyp///GeGDBnCMcccw6mnnkpSUsivRaAjAw1RHmqZkisWGYd3Sot27dqFDjzB1W1QF4A69epwqOAQAEl1a1N4sIj6Da1rkEixIwyT8MaOHcvSpUv58ssvadasGV26dKFVq1bk5HhX27jTTVvd7NnACX6LtwW2uPK2AcpLLCMiSUAykFc6DlWdrKqpqpraokXwPWgDG1f8DFCcLAAKD3r9Sv17yfqYxJQILGGYhLd1q5cLfv75Z95//31Gjx7NsGHDmDbN1+zAGCDDTc8ARrkrnzriNW4vdqet9ohIP9c+cX2pZXwNIiOAua6dw1TQUS1A1iIUFXZKyiS8K664gu3bt1OnTh2eeeYZmjZtyvjx4xk5ciRAD7w2hysBVHWViLwDrAYKgdtU1ddl6q3AVKABMMs9AF4CXhOR9XhHFqOi9NJqrPy8vSUL/NLvnrw90Q0mgVjCMAnvq6++OqqsefPmZGZmIiIrVTXNv05VHwYeLr2MqmbhJZjS5QdwCcdUjWZtmgWtO66NXU8QKXZKyhgTdxo2rh+0rsGxwetM5VjCMMbEnfcmfhy0LuPpT6MYSWKxhGGMiTt9h/YOWnf6eb2iGElisYRhjIk7Bw8cClpXsN+6BokUSxjGmLhzct8uQet6nHVyFCNJLJYwjDFxpyB/f9C6vTv3RTGSxGIJwxgTd95+fEbQug8mBW8QN5VjCcMYE3caJTcsnm7RphnturUp/r+e9SUVMZYwjDFx57c3Dyme3rY5j59XH+nS/PybBscipIQQsYQhIieIyOciskZEVonIHa68mRvBbF24I5kZY4y//fkHgtYVFRQFrTOVE8kjjELgj6raFegH3OZGKxsPZKpqF8IfycwYY4qd2Kt90LqTz+gUxUgSS8QShqrmqOpSN70HWIM3kIz/6GNljmQWqfiMMfFr7ltH9//lM/PFOVGMJLFEpQ3DDXp/GrAIaOW6gg53JLPS6xonIlkikrVt27ZIhm2MqaZCXTqbv8suq42UiCcMETkGeA+4U1V3h5o1QNlRYwbYIDPGmOF3XBi07vI7LopiJIkloglDROrgJYs3VPV9V5zrRjALdyQzY4wp4fX7/1k8fVJqJ3r85pTi/1974N1YhJQQInmVlOANHLNGVf/hV+U/+liZI5lFKj5jTPwaetO5xdPbsrezPfvIiLcXjUsLtIipApE8wjgLuA44V0SWucdFQDowRETWAUPc/6jqKsA3ktknlBzJzBhjig0YdgZX3n0JdeolseM/O8nZuJVatWtx6e0Xcv71g2IdXo0VsRH3VPVrgo+0G3AXINhIZsYY4692Um2G3nQuX723iP9s9M5qH9vsGC66+Tzq1q8b4+hqLrvT2xgTd5Z/sYqx3f5QnCwAdm3bzbief2R+hp3JjhQb09vEhWHDhpU5T7NmzZg6dWq51z1x4kSmTJmCiNCzZ09eeeUV9u3bx1VXXQXQQ0RmAyNVdQd4PRIAY4Ei4HZV/dSV9wGmAg2AmcAdqqoiUg94FegDbAeuUtVN5Q7UFPv87a+Lp6/683CSj2vM5P/3GgCfvvI5Zw23W7giwRKGiQtr1qxhypQpQetVldtuu63c6928eTOTJk1i9erVNGjQgJEjRzJ9+nRWr15NWloac+bMWcmRHgn+XKpHgtbAHBE5ybW3PQeMAxbiJYyhwCy85LJDVTuLyCjgUeCqcgdrig294VxmvphJrVq1ePtR77qZpLpJFB0qZPht1qtQpFjCMHHh4YcfZuDAgSHnue+++yq07sLCQvbv30+dOnXYt28frVu35pFHHmHevHlMmDABvB4J5gF/xq9HAmCjiKwH+orIJqCxqi4AEJFX8XoxmOWWud893bvA0yIiqnrUfUYmPKf07cIra57k930nkL9zLwC1k2rx7LeP07Fn8G5DTOVYG4aJCyNHjqySeUpr06YNd999N+3atSMlJYXk5GTOP/98cnNzSUlJAcLukaCNmy5dXmIZVS0EdgHNS8divRiET1WZet/b7N21t7isYN9BXrn3bQ4fPhzDyGo2SxgmLhQVFfHCCy9wzz33MH/+/BJ1Dz30UIXXu2PHDjIyMti4cSNbtmxh7969vP7666EWCdYjQaieCqwXgyr23F1TmffW/BJvoggsyPiWR655MmZx1XSWMExcuOWWW/jiiy9o3rw5t99+O3fddVdx3fvvvx9iydDmzJlDx44dadGiBXXq1OHyyy/nm2++oVWrVuTk5ABh90iQ7aZLl5dYRkSSgGQgD1NhQ8eei9QSUGjXrQ0n9+2MurQ97L+Hxjq8GssShokLixcv5s033+TOO+9k0aJF5Ofnc/nll1NQUEBlmgLatWvHwoUL2bdvH6pKZmYmXbt2ZdiwYUyb5utUueweCdxpqz0i0s/1cnB9qWV8vRuMAOZa+0Xl1K5dm4aNG9DihOb8vHozaxevp0nLZBolNySprjXNRoq9syYuHDx4sHg6KSmJyZMn8+CDD3LuueeSn59f4fWeeeaZjBgxgtNPP52kpCROO+00xo0bR35+vq9NpAdem8OV4PVIICK+HgkKKdkjwa0cuax2lnuA10XOa66BPA/vKitTCau/Wcvenfs4kF9QXLZnRz5Fh4pYPm8lXc/sEsPoai6J5x2d1NRUzcrKinUYcaPD+I8rtNym9N9WcSTld+2113LttdcydGjJ0w1Tpkzh1ltv5dChQxF5XhFZoqqpEVl5CLZth3bo4CFGtBzLvt37QbxGIlWoU78O7217mQaN6sc6xGqtotu1nZIyceH1118/KlkA/O53v4tYsjDV16PXP8W+3fuL2zFUQWoLhw4c4q+XPBLr8GosSxgmrhQVWX+UBk4+ozMAevjIGRIt8qY7n35iTGJKBJYwTNzYs2cPw4cPj3UYphrofFrHoHXd+p0UxUgSiyUMExdycnI477zzGDduXKxDMdXAl/9cELQu8/UvoxhJYrGEYeLCb37zG8aPHx9WJ4Sm5jvjotOC1vW7JOrXKCQMSxgmLjRt2pTNmzfHOgxTTXz0/OygdR+/8FkUI0ksljBMXJg3bx6zZs3imWeeiXUopho47byeQet6ntMtipEkFksYJi40atSIGTNm8N1338U6FFMNdO8fvGH79CG9ohhJYrGEYeJG7dq1Q46JYRLHaw/8M2jdS+PfiGIkicUSholLu3fvJi8vr/hhEkvX/sG7/ujW7+QoRpJYrC8pE1deeOEF7r33Xho0aIDXxx+ICBs2bIhxZCaa9u0+ELRu7+69QetM5VjCMHHl8ccfZ9WqVRx33HGxDsXEUMPGDStUZyrHTkmZuNKpUycaNrQfhETXonXToHUt2x01mKGpInaEYeLKI488woABAzjzzDOpV69ecfmkSZNiGJWJtvkZi4PWff3eIq6ecEUUo0kcljBMXLnllls499xz6dmzJ7Vq2QFyoho8+mwWfRz4EuvBV58V5WgShyUME1eSkpL4xz/+EeswTIytmr82aN3Kr9Zy5V1Bq00l2C6aiSuDBw9m8uTJ5OTk2GW1CWxliISxNmt9FCNJLHaEYeLKm2++CXhtGT52WW3i6dC9LRu//ylgXZvOx0c5msRhCcPElY0bN8Y6BFMNdDq1A5+/NT9IXfCxMkzlhDwlJSK7y3jsEZF/RytYk7iWLl1aJfOUtnbtWnr37l38aNy4MU888QR5eXkMGTIEoIeIzBaR4us4RWSCiKwXkbUicoFfeR8RWeHqJom7s1BE6onI2658kYh0KHegpoT6jeoFrWuYbJddR0pZbRg/qmrjEI9jAbut0kTcjTfeyI4dO0q0W5R+jB07ttzrPfnkk1m2bBnLli1jyZIlNGzYkMsuu4z09HTS0tIAVgKZwHgAEekGjAK6A0OBZ0Wktlvdc8A4oIt7+AYhHwvsUNXOwETg0Yq+D8azfN7KoHXfzVkexUgSS1mnpMK5mDngPCLyMnAxsFVVe7iy+4GbgW1utv9V1ZmubgLeF6sIuF1VPw3juU2C2LVrF3369EFVg87TokWLSj1HZmYmnTp1on379mRkZDBv3jwmTJgAMA2YB/wZGA5MV9UCYKOIrAf6isgmoLGqLgAQkVeBS4FZbpn73dO8CzwtIqKhXowJaevP24PW/brFLoKIlJAJQ1WPakkUkYtV9aNQ8zhTgaeBV0uVT1TVx0ut03+vrTUwR0ROUtWiMl+BSQibNm2K+HNMnz6d0aNHA5Cbm0tKSgoAqpojIi3dbG2AhX6LZbuyQ266dLlvmV/cugpFZBfQHPjV//lFZBzeEQrt2rWrstdVEx3Xtjlrv/0xYF3zlGZRjiZxVOSy2gfDmUlVvwTCTfXFe22quhFYD/StQGzGVMjBgweZMWMGV155ZVmzSoAyDVEeapmSBaqTVTVVVVMre7RU03Xpc2LwutOt0TtSKpIwAm385fF7EfleRF72a0gs3gNz/PfOjIm4WbNmcfrpp9OqVSsAWrVqRU5ODgAikgJsdbNmAyf4LdoW2OLK2wYoL7GMiCQByYS/M2UC2LltV9C6Xb/mRzGSxFKRhHFLJZ7vOaAT0BvIAf7PlYe1BwbeYbuIZIlI1rZt2wLNYky5vfXWW8WnowCGDRvGtGnTfP+OATLc9AxglLvyqSNe4/ZiVc0B9ohIP3d11PWllhnjpkcAc639onIaN2kUtK5h4wZRjCSxhGzDEJHTVbXEtYqquriseYJR1Vy/5V4EfG0hwfbaAq1jMjAZIDU11b50CWjHjh2sW7eOAweOjIlwzjnnVHh9+/btY/bs2bzwwgvFZePHj2fkyJEAPYBdwJUAqrpKRN4BVgOFwG1+bW234rXdNcBr7J7lyl8CXnMN5Hl47XWmEuo0CHFZ7TGWMCKlrKukXhGRQYQ+DfUScFo4TyYiKW5PDOAyvEsWwdsDe1NE/oHX6N0FCN4dpUlYU6ZM4cknnyQ7O5vevXuzcOFC+vfvz9y5cyu8zoYNG7J9e8mrbpo3b05mZiYislJV0/zrVPVh4OHS61HVLLwEU7r8AC7hmKqxb9e+oHW7d9gpqUgpK2EkA0sInTACnhcSkbeAQcBxIpIN3AcMEpHeeKebNuFOb5Wx12ZMsSeffJJvv/2Wfv368fnnn/PDDz9w3333xTosE2ULPsoKWrfk08C92JrKK+uy2g4VXbGqjg5Q/FKI+QPutRnjr379+tSvXx+AgoICTjnlFNauDd4RnamZ2ndtw6YVvwSsS+lkfUlFivUlZeJK27Zt2blzJ5deeilDhgyhadOmtG7dOtZhmShr0iI5eF3LxlGMJLFYwjBx5YMPPgDg/vvvZ/DgwezatYuhQ4eWsZSpaXZt3xO0Ln+H9VYUKTYehok7X3/9Na+88goDBw6kf//+bN68OdYhmSi74W/BLzS7+e/XRzGSxBJWwhCRzHDKjIm0Bx54gEcffbR4PIxDhw5x7bXXxjgqE20Pjgg+6uIDlz0WxUgSS1ndm9cXkWZ4Vzo1FZFm7tEB7/JXY6Lqgw8+YMaMGTRq5N241bp1a/bsCX56wtRMJ6cG7/6jQ0/rhytSymrDuAW4Ey85+F9euxt4JoJxGRNQ3bp1ERHcUBPs3WvnqxNRUr06Qevq1K8bxUgSS8gjDFV9UlU7Aner6omq2tE9TlXVp6MUozHFRo4cyS233MLOnTt58cUXOe+887j55ptjHZaJsoP7Dgav23sgaJ2pnLCuklLVp0RkANDBfxlVLd11uTERo6pcddVV/PDDDzRu3Ji1a9fy4IMP+kbGMwnk+E4tg9aldE6JYiSJJayEISKv4XUauAxvgCPw7ta2hGGiRkS49NJLWbJkiSWJBLd+6aagdT8uD15nKifc+zBSgW7Ww6aJtX79+vHtt99yxhlnxDoUE0Odendk/geBu5s7secJActN5YWbMFYCx+N1SW5MzHz++ee88MILtG/fnkaNGqGqiAjff/99rEMzUfSfjblB6zavD15nKifchHEcsFpEFgMFvkJVHRaRqIwJYtasWWXPZGq8pDrBr9dJqmsdWERKuO/s/ZEMwphwtW/fHoCtW7eWGA/DJJaf1gQcLgeAnB//E8VIEku4V0l9EelAjAnHjBkz+OMf/8iWLVto2bIlP/30E127dmXVqlWxDs1EUXKLY4PWHdsseJ2pnHC7BtkjIrvd44CIFInI7kgHZ0xp99xzDwsXLuSkk05i48aNZGZmctZZZ8U6LBNl+XnBb9jMtwGUIiashKGqx6pqY/eoD1wB2I17Jurq1KlD8+bNOXz4MIcPH2bw4MEsW7Ys1mGZKAs1qt7eEKPxmcqpUG+1qvov4NwqjsWYMjVp0oT8/HzOOeccrrnmGu644w6SkirXyLlz505GjBjBKaecQteuXVmwYAF5eXm+ez16iMhsEWnqm19EJojIehFZKyIX+JX3EZEVrm6SuP5LRKSeiLztyhe5vthMJewJ0b35vj37oxhJYgn3lNTlfo8RIpKOd+OeMVGVkZFBw4YNmThxIkOHDqVTp058+OGHlVrnHXfcwdChQ/nhhx9Yvnw5Xbt2JT09nbS0NPAuKc8ExgOISDdgFNAdGAo8KyK13aqeA8bhjUnfxdUDjAV2qGpnYCLwaKUCNtSqFfynq3ZtG7UhUsLdNbvEb7oQbzzu4VUejTFl8PVSW6tWLcaMGVPp9e3evZsvv/ySqVOnAl7nhnXr1iUjI4N58+YxYcIEgGnAPODPeNv9dFUtADaKyHqgr4hsAhqr6gIAEXkVuBSY5Za53z3lu8DTIiJ2I2zFterYgm2/bA9Y19hG3IuYcK+SujHSgRgTCxs2bKBFixbceOONLF++nD59+vDkk0+Sm5tLSorXJ5Gq5oiIr/OiNsBCv1Vku7JDbrp0uW+ZX9y6CkVkF9Ac+DViL6yGC5YsAHZvs0bvSAn3lFRbEflARLaKSK6IvCcibSMdnDGRVlhYyNKlS7n11lv57rvvaNSoEenp6aEWkQBlGqI81DIlVywyTkSyRCRr27ZtZcaeyBolNwhaV6+hdW8eKeGe7HsFmIE3LkYb4ENXZkzU7d+/n7Vr11bJutq2bUvbtm0588wzARgxYgRLly6lVatW5OR4PeGISAqw1S2SDfh3VtQW2OLK2wYoL7GMiCQByUBe6VhUdbKqpqpqaosWLark9dVUuZuCJ9Tdv9oV/5ESbsJooaqvqGqhe0wFbIs2Uffhhx/Su3dvhg712pOXLVvGsGEV76Hm+OOP54QTTihOQJmZmXTr1o1hw4Yxbdo032xjgAw3PQMY5a586ojXuL1YVXOAPSLSz10ddX2pZXwNLiOAudZ+UTkNjq0ftM4GUIqccBu9fxWRa4G33P+jgeAnEY2JkPvvv5/FixczaNAgAHr37s2mTZsqtc6nnnqKa665hoMHD3LiiSfyyiuvcPjwYUaOHAnQA9gFXAmgqqtE5B1gNd4FILepqq/L/1uBqUADvMZuX8dXLwGvuQbyPLyrrEwlaFGIfGu5OGLCTRg34d2oNxHv3Os3rsyYqEpKSiI5OblK19m7d2+ysrKOKs/MzEREVqpqmn+5qj4MPFx6flXNwkswpcsP4BKOqRrJLZLZvmVnwLpGjYO3b5jKCfcqqZ8B65nWxFyPHj148803KSoqYt26dUyaNIkBAwbEOiwTZXt3Br8Sat/egqB1pnLCvUpqmog08fu/qYi8HLmwjAnsqaeeYtWqVdSrV4/Ro0fTuHFjnnjiiViHZaLsmBAdDDa0I4yICfeUVC9VLT7+U9UdInJahGIyJqiGDRvy8MMP8/DDR50RMgmk/yWp/PjdpoB1Z1xwanSDSSDhJoxaItJUVXcAiEizcixrTKVdcskluK6ZApoxY0YUozGxNj/j26B13876LoqRJJZwf/T/D/hGRN7Fa/QeSYBGP2Mi5e677451CKYaOa51MzYu/ylgXfJx1jVIpITb6P2qiGTh9VArwOWqujqikRnjZ+DAgbEOwVQju7fvClq3d5f1VhspYU5uXZsAAB90SURBVJ9WcgnCkoSJqZ49ex51aio5OZnU1FT++te/0rx58xhFZqLpsv/5LenXPRWw7pJbz49yNIkjYu0Q7iqqi4GtqtrDlTUD3gY64PV4O9KvXWQCXjfQRcDtqvpppGIz8evCCy+kdu3aXH311QBMnz4dVSU5OZkbbrih0l2dm/jQ9qTWQes6n9YxipEklkg2XE/Fu9nvVb+y8UCmqqaLyHj3/59LjTHQGpgjIif53UFrDADz589n/vz5xf/37NmTs846i/nz5/P666/HMDITTWu/XR+0bsVXazg9rVcUo0kcERtpRFW/5OgO1objjS2A+3upX/l0VS1Q1Y3AeqBvpGIz8Ss/P59FixYV/7948WLy872buCo78p6JHz+v3Ry07qfV2UHrTOVE+xvWynXSFu4YA0cRkXF4o5rRrl27CIZqqqMpU6Zw0003kZ+fj6rSuHFjpkyZwt69e32DHZkE0Oz4pkHrmras2q5jzBHVZZcsrPECwOsCGpgMkJqaar2MJZgzzjiDFStWsGvXLlSVJk2KOyDwdRZoEsCvm4/qHb7Y9i3B60zlRDth5IpIiju6CGeMAWNKKCgo4L333mPTpk0UFhYWl997770xjMpE277d+4LW7c8/EMVIEku0R0v3HxegzDEGohybiQPDhw8nIyODpKQkGjVqVPwwieW6e64k2I3/v3v0uugGk0AieVntW8Ag4DgRyQbuA9KBd0RkLPAz4Y0xYEyx7OxsPvnkk1iHYWLs/UkfBx324s2H3uW+9/5fdANKEBFLGKo6OkhVWqDCYGMMGONvwIABrFixgp49e8Y6FBNDRYXB9ycPHjwUxUgSS3Vp9DYmLF9//TVTp06lY8eO1KtXD1VFRPj+++9jHZqJohVfrQlat27JhihGklgsYZi4MmvWrLJnMjVe/UbBx/Su28DG9I6UaDd6G1Mp7du3p3379jRo0AARKX6YxDLkuuCdUaZd85soRpJYLGGYuDJjxgy6dOlCx44dGThwIB06dODCCy+s1Do7dOhAz5496d27N6mpqQDk5eUxZMgQgB4iMltEiu8UE5EJIrJeRNaKyAV+5X1EZIWrmyQuk7mr/9525YtEpEOlAjb8mr09aN3Wn36NYiSJxRKGiSv33HMPCxcu5KSTTmLjxo1kZmZy1llnVXq9n3/+OcuWLSMrKwuA9PR00tLSAFYCmXj9nlGq37OhwLMiUtut5jm8Xgi6uMdQVz4W2KGqnYGJwKOVDjjB7csP3oX5/j3WvXmkWMIwcaVOnTo0b96cw4cPc/jwYQYPHsyyZcuq/HkyMjIYM8Z3y1DZ/Z65G1Ebq+oCVVW8Tjf9l/H1ofYukCZ2Hq1Sfs0Ocad3zo4oRpJYrNHbxJUmTZqQn5/POeecwzXXXEPLli0r3emgiHD++ecjItxyyy2MGzeO3NxcUlJSgLD7PTvkpkuX+5b5xa2rUER2Ac2BEudOrJ+08O3atjt43fY9UYwksVjCMHElIyOD+vXrM3HiRN544w127dpV6W5B5s+fT+vWrdm6dStDhgzhlFNOCTV7sH7PQvWHFlZfadZPWvhOPqMzqxf8O2Bd51M7RDeYBGIJw8QV/25A/E4ZVUrr1t5gPC1btuSyyy5j8eLFtGrVipycHADC7Pcs202XLvdfJltEkoBkju7635RD+x5tg9ad2Kt9FCNJLNaGYeLC2WefDcCxxx5L48aNix++/ytq79697Nmzp3j6s88+o0ePHgwbNoxp03zNDmX3e+a67d8jIv1c+8T1pZbxZbcRwFzXzmEqSA+HePvEftYixY4wTFz4+uuvAYp/3KtKbm4ul112GQCFhYVcffXVDB06lDPOOMPXXXoPYBfh9Xt2K95Ikw2AWe4B8BLwmoisxzuyGFWlLyIBnXxG56B13foHrzOVI/G8o5Oamqq+yyBN2TqM/7hCy21K/20VR1Ixhw8fplevXqxcuTJqzykiS1Q1NWpP6Ni2HdqNXe8ge23gERCatGzMP//zUpQjii8V3a7t2M3EjVq1anHqqafy888/xzoUE2P9Lwn+W3faedYxZaTYKSkTV3JycujevTt9+/Yt0QA+Y8aMGEZloq3rmV2C1nUfEPIqN1MJljBMXLnvvvtiHYKpBma+nBm07pOX5zL8v4cGrTcVZ6ekTFyZOXMmAwcOLPGYOXNmrMMyUXb2ZWcEret/cZ8oRpJYLGGYuDJ79uyjyqzL88TzycvzgtbNfuOr6AWSYOyUlIkLzz33HM8++ywbNmygV69exeV79uypks4HTXw5rnXToHVNWiVHMZLEYgnDxIWrr76aCy+8kAkTJpCenl5cfuyxx9KsWbMYRmZiYcPKn4LWbf735ihGklgsYZi4kJycTHJyMm+99VasQzHVQEH+waB1hQXBx/s2lWNtGMaYuHPW5X2D1vUe3COKkSQWSxjGmLiz5pvAPdUCbFgR/HSVqRxLGMaYuHNi7+A90p7QpXUUI0ksljCMMXFn/bJNQes2rvoleoEkGEsYxpi406hxw+B1TRpEMZLEYgnDGBN3jmtT6lJqvzENm7a0+zAixRKGMSbu/PJDqa7N/UZp+M/GXzGRYQnDGBN3+l7YO2jd6Wl2WW2kWMIwxsSdURMup37DekeVJ9VN4ubHrotBRInBEoYxJu78+9sfObCv4KjywoOFrPhqTQwiSgyWMIwxcWfOa18Erft48tE9GpuqYQnDGKCoqIjTTjuNiy++GIC8vDyGDBkC0ENEZotIcfeoIjJBRNaLyFoRucCvvI+IrHB1k0REXHk9EXnblS8SkQ5RfXE1UIv2xxVP16otJNWpXfx/y3bNYxFSQohJwhCRTe6LtUxEslxZM/fFXFf6C2pMpD355JN07dq1+P/09HTS0tIAVgKZwHgAEekGjAK6A0OBZ0XE92v1HDAO6OIevmHfxgI7VLUzMBF4NNKvp6b7YcGRrkEOFymFh450OPjD4h9jEVJCiOURxmBV7a2qvtHcxwOZqtoFvy+oMZGWnZ3Nxx9/zO9+97visoyMDMaMGeP7dxpwqZseDkxX1QJV3QisB/qKSArQWFUXqKoCr5ZaZpqbfhdI8x19mIoZcfewoHWj/nxZFCNJLNXplJT/l8r/C2pMRN1555089thj1Kp15OuQm5tLSkoKAKqaA7R0VW0A/74nsl1ZGzddurzEMqpaCOwCjjpvIiLjRCRLRLK2bdtWBa+s5ur1m260at/iqPLkFo3pd4kN0RopsUoYCnwmIktEZJwra+W+mKW/oCXYl8pUpY8++oiWLVvSp0/YPzKBjgw0RHmoZUoWqE5W1VRVTW3R4ugfQ3PEzBfnkPvTNvwP1ERg17bdvPNYRgwjq9liNYDSWaq6RURaArNF5IdwF1TVycBkgNTU1KO+dMaUx/z585kxYwYzZ87kwIED7N69m2uvvZZWrVqRk5MDgDvdtNUtkg2c4LeKtsAWV942QLn/MtkikgQkA3kRe1EJoOfAbkgtQQ8f+QlQBRHhtPN6xjCymi0mRxiqusX93Qp8APQFct0Xs/QX1JiIeeSRR8jOzmbTpk1Mnz6dc889l9dff51hw4YxbZrvDCljAN9u6wxglLvyqSNe4/Zid1S8R0T6ufaJ60st42sQGQHMde0cpoK+eOeb4mQx5PpBXPEH7+o2VWXOq8EvuTWVE/UjDBFpBNRS1T1u+nzgQY58qdIp+QU1JurGjx/PyJEjAXrgtTlcCaCqq0TkHWA1UAjcpqq+S3RuBaYCDYBZ7gHwEvCaiKzHO7IYFaWXUWPt3bUPgFq1azH71XnF04eLDrN3974YRlazSbR3dETkRLyjCvAS1puq+rCINAfeAdoBPwNXqmrIw/bU1FTNysqKaLw1SYfxH1douU3pv63iSOKHiCzxu5IvamzbDu3AvgNc1/E2dm7bXaK8UXJDXt/4DMc0OSZGkcWHim7XUT/CUNUNwKkByrcDadGOxxgTf+o3rM8jn97Dbal/4rCvHUPgwYw/WbKIoOp0Wa0xxoRlzaJ/c3v//6VW7SN3eCfVSeJPQ/5G1uzlMYysZovVVVLGGFNhB/IPcOjgIVDvNFRSndrs+nUPAPt3749xdDWXHWEYY+LOptXZxXe/7N29j13b9+C7JSPUeN+mcixhGGPiziW3ns/Zl53JX6bf5SUOhTtfuIWzLu3L6AnWSUSk2CkpY0zcSUpK4ranbuLuwfcXl73+t3d5fO791G9YP3aB1XB2hGGMiTu/bsnj7sH3k5ezgye+fojnv/s7B/YWcPe597Plx//EOrwayxKGMSbuHMg/QK1awiOf/JXuA06m06kd+HvmfdRrUJf9+QdiHV6NZaekjDFxp+1JrXlxxT+onXTkstpOp3ZgysqJJcpM1bIjDGNMXAqUGCxZRJYlDGOMMWGxhGGMMSYsljCMMcaExRKGMcaYsFjCMMYYExZLGMYYY8JiCcMYY0xYLGEYY4wJiyUMk9AOHDhA3759OfXUU+nevTv33XcfAHl5eQwZMgSgh4jMFpGmvmVEZIKIrBeRtSJygV95HxFZ4eomiXgdbotIPRF525UvEpEOUX2RxlQRSxgmodWrV4+5c+eyfPlyli1bxieffMLChQtJT08nLS0NYCWQCYwHEJFuwCigOzAUeFZEfLcXPweMA7q4x1BXPhbYoaqdgYnAo1F6ecZUKUsYJqGJCMcc440BfejQIQ4dOoSIkJGRwZgxY3yzTQN8gywMB6araoGqbgTWA31FJAVorKoLVFWBV0stM81Nvwuk+Y4+jIknljBMwisqKqJ37960bNmSIUOGcOaZZ5Kbm0tKSgoAqpoDtHSztwF+8Vs825W1cdOly0sso6qFwC6geaReTyJQVWZOyfSGaXWKioqY+eIcioqKYhhZzWYJwyS82rVrs2zZMrKzs1m8eDErV64MNXugIwMNUR5qmZIrFhknIlkikrVt27Yy405ky79YxcRxz/O3K//BoYOHKCoq4u83PsPEW15gwYwlsQ6vxrLuzY1xmjRpwqBBg/jkk09o1aoVOTk5ALjTTVvdbNnACX6LtQW2uPK2Acr9l8kWkSQgGcgr/fyqOhmYDJCamnpUQjFH+M7oLfgwiwcuf5z6x9bni7e/cXWxjKxmsyMMk9C2bdvGzp07Adi/fz9z5szhlFNOYdiwYUyb5mt2YAyQ4aZnAKPclU8d8Rq3F7vTVntEpJ9rn7i+1DK+BpERwFzXzmEq6NSB3bnl8esBWDRzaXGyuOavVzBg+BmxDK1GsyMMk9BycnIYM2YMRUVFHD58mJEjR3LxxRfTv39/Ro4cCdADr83hSgBVXSUi7wCrgULgNlX1nTS/FZgKNABmuQfAS8BrIrIe78hiVJReXo122R0XMfetr1m3ZAMAbbqkcPVfLseuJ4gcSxgmofXq1YvvvvvuqPLmzZuTmZmJiKxU1TT/OlV9GHi49DKqmoWXYEqXH8AlHFM1fG0WvmQBsHldDg+NnMg9/7yLOnXrxDC6mstOSRlj4s7Kr38g8/WvAO80lO/01IIPs1g8a1ksQ6vR7AjDGBN3fKedrvnrFYx54Kri/1+4+1Vr9I4gSxjGmLjT65xuPPNtOl1OP7E4WYy46xJ6DezGSX06xTi6mssShjEmLgVKDJYsIsvaMIwxxoTFEoYxxpiwVLuEISJDXbfR60VkfKzjMcYY46lWCcN1E/0McCHQDRjtupM2xhgTY9UqYQB9gfWqukFVDwLT8bqGNsYYE2PV7SqpQF1Hn+k/g4iMwxukBiBfRNYGWddxwK9VHmHFVJdYKhSHRGa4n+rynkDoWNpHMxCfJUuW/CoiPwWpri7vXXWJAyyWQKp8u65uCaPMbqD9e/QMuSKRLFVNrarAKqO6xFJd4gCLpSyq2iJYXXWJt7rEARZLtOKobqekgnUdbYwxJsaqW8L4FugiIh1FpC5er54zYhyTMcYYqtkpKVUtFJHfA58CtYGXVXVVBVdX5mmrKKousVSXOMBiqYzqEm91iQMslkCqPA6xcVyMMcaEo7qdkjLGGFNNWcIwxhgTlrhOGCLSTERmi8g697dpkPk2icgKEVkmIlnlXb6qYhGRE0TkcxFZIyKrROQOv7r7RWSzi3GZiFxUzucP2aWKeCa5+u9F5PRwl63iOK5xz/+9iHwjIqf61QX8nCIYyyAR2eX3nt8b7rJVrRzbcsC4Qm0/IjLBzb9WRC6IQix/F5Ef3Gf8gYg0ceUdRGS/X4zPl2e9fvXl3pYr+l2vaCxV/V2v5HtSdb9/qhq3D+AxYLybHg88GmS+TcBxFV2+qmIBUoDT3fSxwL+Bbu7/+4G7K/jctYEfgROBusBy33r95rkIb4xpAfoBi8JdtorjGAA0ddMX+uII9TlFMJZBwEcVWTYW23KouIJtP3hd7CwH6gEd3fK1IxzL+UCSm37UtzzQAVgZi205nNdUxbFU2Xe9MnGE+l5V5D2J6yMMvG5DprnpacClUV6+XOtS1RxVXeqm9wBr8O5ur6xwulQZDryqnoVAExFJCXPZKotDVb9R1R3u34V499pEQmVeVyy6qAlnW6xIXMOB6apaoKobgfVuPRGLRVU/U9VCN195P+NIbcsV+a5XOJYq/q5X5j0JpdzvSbwnjFaqmgPejzHQMsh8CnwmIkvE61qkvMtXZSyAd3gOnAYs8iv+vTucfDncQ2YnUJcqpTfOYPOEs2xVxuFvLN5ekU+wzymSsfQXkeUiMktEupdz2aoUzvZTVlyBtp+KvJaqiMXnJkp+xh1F5DsR+UJEflPB9VZkW67Id70ysRSrgu96ZeOost+/anUfRiAiMgc4PkDVX8qxmrNUdYuItARmi8gPqvpljGJBRI4B3gPuVNXdrvg54G94H+7fgP/D+7KFtcoAZaWvlw42TzjLhivsdYnIYLyEcbZfcZV8TuWIZSnQXlXz3XnkfwFdwly2/AFVfvsJFVew7SfgMhGOxZtB5C9AIfCGK8oB2qnqdhHpA/xLRLr7fQfCWm+Iear6c6tMLF5l1XzXKxtHlX2vqn3CUNXzgtWJSK7v8M8dfm0Nso4t7u9WEfkA7xDvSyCs5asyFhGpg7cBvaGq7/utO9dvnheBj0LFUko4XaoEm6duGMtWZRyISC9gCnChqm73lYf4nCISi/8PlarOFJFnReS4cF9HeVXB9hM0rhDbT8BlIhmLW8cY4GIgTd1JclUtAArc9BIR+RE4CfC/wCFS23K5vutVEEtVftcrFUdV/f75go/bB/B3SjbaPBZgnkbAsX7T3wBDw12+imMR4FXgiQB1KX7Tf8A77xzucycBG/AaNX2NYt1LzfNbSjaKLQ532SqOox3eefQB4X5OEYzleI7cvNoX+Nm9P1X2nlTx9hM0rmDbD9Cdko3eGyi70buysQwFVgMtSi3TwvfceA24m4Fm0diWw3lNVfy9qrLveiXjqNLfv4h9AaLxAJoDmcA697eZK28NzPTbMJe7xyrgL2UtH8FYzsY7TPweWOYeF7m614AVrm6G/0YV5vNfhHclxo++1wj8F/BffhvwM65+BZAaatlKvA9lxTEF2OH3+rPK+pwiGMvv3XMtx2ucHRBq2Vhvy6HiCrX94J1m+hFYi3dUF+lY1uOdT/d9xs+78iv83u+lwCXR2paDvaZIfa+o4u96JeKo0t8/6xrEGGNMWOL9KiljjDFRYgnDGGNMWCxhGGOMCYslDGOMMWGxhGGMMSYsVZYwXA+Md7vpB0Uk1I1Bl4pIt6p67vIQkXoiMsf13HhVlJ/7myg/35Wut8zPS5V3EJGrQyzXWkTejUA8N4jI01W93jCet3c4PYIGWO6/ROT6AOUdRGRlOdZT5La31uVY5jcisro8z2NMpEXkCENV71XVOSFmuRSvF81YOA2oo6q9VfVt/woRqR2JJ/StV1UHVNW6wjQW+G9VHVyqvAMQMGGISJKqblHVERUMsTrqjXcd+1FEJGhvB6r6vKq+WgXPv99tb2HfLa6qXxEk5ngQRzuQvq7GHyzncm+ISJ6I1KTvSZkqlTBE5C/i9dE+BzjZr3yq740UkXS3p/S9iDwuIgOAYcDf3V5XJxG5WUS+Fa8TuPdEpKHfeiaJN27CBv8PR0T+JF4f78tFJN2VdRKRT1wnW1+JyCml4m0JvA709nvuTSJyr4h8DVwpIqPdeleKyKN+y+aLyKNu3XNEpK+IzHNxDQvw3gwSrz/8N/FupEFE8t3ft6XkeAVTReQKEakt3lgC37r365Zg6yr1XEfFLN7YDmcDz4vI30stkg78xr0Hf3B7/v8UkQ/xOikr3oN201+JyFL3GOAX0zwReVe8sQ/eEBFxdRe5sq/d53dU1wci0sJ91t+6x1kB5qnttpkV7v34H1feR7zO65aIyKfieuV08TwqIotF5N/i7aXXBR4ErnKv9yr3IzFZRD4DXhWR9iKS6Z4jU0TaufX5/+j1cdvaAuA2vxi7u+db5pbvUvp1BHhd5dqW4l0134EEmKiq95Y92xGqeg3eTXeJpRJ3pvbB+/FqCDTGu7vzblc3FRgBNMO7u9R3g2AT/3r/Ow79ph8C/sdvvn/iJbZueF38gjeOwjdAQ/e/707UTKCLmz4TmBsg7kH4jYGA11f8n/zuZP0ZrwuDJGAucKmrU9xdssAHwGdAHeBUYFmQ59kLdPQry3d/LwOmuem6eHfFNgDGAX915fXw+tjpGGhdfusMFfM8/O6CDfEe3IDXF43vfeyAG7fAfb713XQXjtyZPQjYhddnTS1gAV6Cqu9eT0c331u+53LP87SbfhM42023A9YEiPNWvL54fGMrNHPv+Te4bieAq4CX/V7v//ndGTun9PO6/+8HlgAN3P8fAmPc9E3Av/zm823T3wMD3fTf/d6fp4Br/D7LBgFeR36p/8Palvw/h3h44N1RvhaY4z73Er8Hbjodr9uQ74HH8cZHyQM24t0N3Qm4GfgW7+7k9zjyPZ8KTHKf/wZK/ob8Ce/3aDmQ7so6AZ+4z/or4JQAMRd/xn7/T3OfySbgcrxxI1a4ddXxm3eqfwyJ8KhM54O/AT5Q1X0AIhIo2+4GDgBTRORjgney1UNEHgKaAMcAn/rV/UtVDwOrRaSVKzsPeMX33KqaJ16vkAOAf7odXfB+dMPhOzV1BjBPVbe51/QGcA5eL6YH8TYY8DaeAlU9JCIr8L7YgSxWbwyC0mYBk0SkHl6/O1+q6n4ROR/oJUeOpJLxfqQPhlhXqJjLY7aq5gUorwM8LSK9gSK8zuL8X1+2e95leO9DPrDBL9a38BJhaecB3fw+q8Yicqx6Ywf4z/O8urEV3OfcA+iB1+smeIPL5Pgt4+vkbQnBPxeAGaq63033x/thAK/bhsf8ZxSRZLydnS/85rnQTS8A/iIibYH3VXVdiOf0qci2VK2J1/vsKLxTvkl4XX8sKTVPM7ydpVNUVUWkiarudL8dH6nqu26+nar6opt+CO/U6lNuNSl4Oyan4O3hvysiF+IdpZypqvvc8wBMxus6Y52InAk8C5wbxsvpBAzG20ldAFyhqn8Sr+O+31L+71aNUdneakP2K6KqhSLSF0jD25h+T+APbCreXvFyEbkBb+/Vp8BvWvz+ln7uWsBOVe0dbvB+9pZafyCH1O1WAIc50uvmYQl+HnxvoEJVPSAi84AL8PaQ3/J7/v9RVf+EiYgMCrauMmIuj2Dr/wOQi7f3WwtvB8DH/7Mpwtuewo2nFtDf70c7kECfswCrVLV/kGV8MfniCSbY6yXIcwbc1lX1TRFZhPdD8qmI/E5V54ZYN1RsW6ruatIO5Cy/BF6bksm9Q5jrqJEq04bxJXCZiDQQkWOBS0rP4D60ZFWdCdyJ1/gIsAdv2EKfY4Ec8boDviaM5/4MuEmOtHU0U6+r6o0icqUrE/EbLzpMi4CBInKceI3Lo4EvylimoqYDN+J90XxfiE+BW937gIicJCKNIhBz6fc/lGQgx31Jr8P7AoXyA3CieIPGgJcQA/kMbwcC8K5kCjLPf/l+RN2e41qghYj0d2V15MjAR8GU9Xq/wduhAW/7+9q/UlV3ArtE5Gy/eXxxn4h3RDUJb4+3Vxmx1GRl7kDi9Qr8Ht4RwSdBZp0K/F5VewIP4J3m9Cn3DqTfo2tYr8IvgXN0co/XhF4lKpww1Bt+8G28847v4Z0jLO1Y4CMR+R7vR+wPrnw68P/EG3mrE3AP3g/fbLwfnLKe+xO8L2eWOxVyt6u6BhgrIr6eGcs1rKZ6o05NAD7H9aipqhnlWUc5fIZ36miOesMugteT62pgqXiNzi9QxgZawZi/BwpdI+4fypj3WWCMiCzEOx0Vas8cd8Tw38An4l1IkIvX1lHa7UCqayhejdfzZmlT8Npnvnef6dXuvRoBPOrKluHtSYbyOd7pr2CXUt8O3Oi20+uAOwLMcyPwjGv09j8qugpY6bbDU/C6tE5ENXEH0pRivdWaKicix6g3ip2vy+V1qjox1nHFiojkq+oxFViuA965/R5VHlQEiDfC3vXAT3gXUaxW1cdFZCre6af5QAbeEYMAj6vqNPGukHsRb89+BHA+XiP2T3ingY5V1Rt86/Fr6yh+X0VkvHvug3hdsP+viHTEG90uBa8tbrqqlrh8VkTux7so4fEg//s/R+m6EvEkAksYpsq5o5YxeFcNfQfc7Du/nIhEZAveaGYXaZj3Yog33vWzwHZVHRTB8BJa6SRQzmWnYgnDGGMSg3j32YzDO/oI+14MdzXiALyLVMoznHJcs4RhjDEmLNb5oDHGmLBYwjDGGBMWSxjGGGPCYgnDGGNMWP4/4Srq730Q2loAAAAASUVORK5CYII=\n",
      "text/plain": [
       "<Figure size 432x288 with 2 Axes>"
      ]
     },
     "metadata": {
      "needs_background": "light"
     },
     "output_type": "display_data"
    }
   ],
   "source": [
    "# form a triangulation on the shape + river network\n",
    "\n",
    "# triangulation refinement:\n",
    "# Refine triangles if their area (in m^2) is greater than A(d), where d is the \n",
    "# distance from the triangle centroid to the nearest stream.\n",
    "# A(d) is a piecewise linear function -- A = A0 if d <= d0, A = A1 if d >= d1, and\n",
    "# linearly interpolates between the two endpoints.\n",
    "d0 = 100; d1 = 500\n",
    "A0 = 1000; A1 = 5000\n",
    "#A0 = 500; A1 = 2500\n",
    "#A0 = 100; A1 = 500\n",
    "\n",
    "# Refine triangles if they get too acute\n",
    "min_angle = 32 # degrees\n",
    "\n",
    "# make 2D mesh\n",
    "mesh_points2, mesh_tris, d = workflow.triangulate(coweeta, rivers, \n",
    "                                               refine_distance=[d0,A0,d1,A1],\n",
    "                                               refine_min_angle=min_angle,\n",
    "                                               enforce_delaunay=True,\n",
    "                                               diagnostics=True)\n",
    "#mesh_points2, mesh_tris, d = workflow.triangulate(coweeta, rivers,\n",
    "#                                                 refine_max_area=100000,\n",
    "#                                                 enforce_delaunay=True,\n",
    "#                                                 diagnostics=True)"
   ]
  },
  {
   "cell_type": "code",
   "execution_count": 17,
   "metadata": {},
   "outputs": [
    {
     "name": "stderr",
     "output_type": "stream",
     "text": [
<<<<<<< HEAD
      "2020-06-22 15:47:18,890 - root - INFO: \n",
      "2020-06-22 15:47:18,890 - root - INFO: Preprocessing Raster\n",
      "2020-06-22 15:47:18,891 - root - INFO: ------------------------------\n",
      "2020-06-22 15:47:18,892 - root - INFO: collecting raster\n",
      "2020-06-22 15:47:18,954 - root - INFO: Collecting DEMs to tile bounds: [-83.48845037186388, 35.01734099944037, -83.41165773504302, 35.08381933600275]\n",
      "2020-06-22 15:47:18,955 - root - INFO:   Need:\n",
      "2020-06-22 15:47:18,955 - root - INFO:     /Users/shua784/Dropbox/github/watershed-workflow/examples/data/dem/USGS_NED_1as_n36_w084.img\n",
      "2020-06-22 15:47:19,714 - root - INFO: Attempting to download source for target '/Users/shua784/Dropbox/github/watershed-workflow/examples/data/dem/USGS_NED_1as_n36_w084.img'\n",
      "2020-06-22 15:47:19,714 - root - INFO: Downloading: \"https://prd-tnm.s3.amazonaws.com/StagedProducts/Elevation/1/IMG/USGS_NED_1_n36w084_IMG.zip\"\n",
      "2020-06-22 15:47:19,715 - root - INFO:          to: \"/Users/shua784/Dropbox/github/watershed-workflow/examples/data/dem/1as_raw/USGS_NED_1_n36w084_IMG.zip\"\n",
      "2020-06-22 15:47:23,248 - root - INFO: Unzipping: \"/Users/shua784/Dropbox/github/watershed-workflow/examples/data/dem/1as_raw/USGS_NED_1_n36w084_IMG.zip\"\n",
      "2020-06-22 15:47:23,248 - root - INFO:        to: \"/Users/shua784/Dropbox/github/watershed-workflow/examples/data/dem/1as_raw\"\n",
      "2020-06-22 15:47:23,584 - root - INFO: Moving: \"/Users/shua784/Dropbox/github/watershed-workflow/examples/data/dem/1as_raw/USGS_NED_1_n36w084_IMG.img\"\n",
      "2020-06-22 15:47:23,585 - root - INFO:     to: \"/Users/shua784/Dropbox/github/watershed-workflow/examples/data/dem/USGS_NED_1as_n36_w084.img\"\n",
      "2020-06-22 15:47:23,619 - root - INFO: \n",
      "2020-06-22 15:47:23,619 - root - INFO: Elevating Triangulation to DEM\n",
      "2020-06-22 15:47:23,620 - root - INFO: ------------------------------\n"
=======
      "2020-06-23 13:04:17,144 - root - INFO: \n",
      "2020-06-23 13:04:17,145 - root - INFO: Preprocessing Raster\n",
      "2020-06-23 13:04:17,146 - root - INFO: ------------------------------\n",
      "2020-06-23 13:04:17,148 - root - INFO: collecting raster\n",
      "2020-06-23 13:04:17,372 - root - INFO: Collecting DEMs to tile bounds: [-83.48845037186388, 35.01734099944037, -83.41165773504302, 35.08381933600275]\n",
      "2020-06-23 13:04:17,374 - root - INFO:   Need:\n",
      "2020-06-23 13:04:17,375 - root - INFO:     /Users/uec/research/water/data/watershed-workflow/data-master/dem/USGS_NED_1as_n36_w084.img\n",
      "2020-06-23 13:04:17,397 - root - INFO: Got raster of shape: (240, 277)\n",
      "2020-06-23 13:04:17,399 - root - INFO: Raster bounds: (-83.48845037186388, 35.08381933600275, -83.41150592741688, 35.01715266933386)\n",
      "2020-06-23 13:04:17,401 - root - INFO: \n",
      "2020-06-23 13:04:17,403 - root - INFO: Elevating Triangulation to DEM\n",
      "2020-06-23 13:04:17,403 - root - INFO: ------------------------------\n"
>>>>>>> 3d697e54
     ]
    }
   ],
   "source": [
    "# get a raster for the elevation map\n",
    "dem_profile, dem = workflow.get_raster_on_shape(sources['DEM'], coweeta.exterior(), crs)\n",
    "\n",
    "# elevate the triangle nodes to the dem\n",
    "mesh_points3 = workflow.elevate(mesh_points2, crs, dem, dem_profile)"
   ]
  },
  {
   "cell_type": "markdown",
   "metadata": {},
   "source": [
    "Plotting the resulting mesh can be done in a variety of ways, including both 3D plots and mapview.  We show both here, but hereafter use mapview plots as they are a bit clearer (if not so flashy)..."
   ]
  },
  {
   "cell_type": "code",
   "execution_count": 18,
   "metadata": {},
   "outputs": [],
   "source": [
    "figsize = (6,6)\n",
    "figsize_3d = (8,6)"
   ]
  },
  {
   "cell_type": "code",
   "execution_count": 21,
   "metadata": {},
   "outputs": [
    {
     "data": {
      "text/plain": [
       "[]"
      ]
     },
     "execution_count": 21,
     "metadata": {},
     "output_type": "execute_result"
    }
   ],
   "source": [
    "# plot the resulting surface mesh\n",
    "fig = plt.figure(figsize=figsize_3d)\n",
    "ax = workflow.plot.get_ax('3d', fig, window=[0.0,0.2,1,0.8])\n",
    "cax = fig.add_axes([0.23,0.18,0.58,0.03])\n",
    "\n",
    "mp = ax.plot_trisurf(mesh_points3[:,0], mesh_points3[:,1], mesh_points3[:,2], \n",
    "                     triangles=mesh_tris, cmap='viridis', \n",
    "                     edgecolor=(0,0,0,.2), linewidth=0.5)\n",
    "cb = fig.colorbar(mp, orientation=\"horizontal\", cax=cax)\n",
    "\n",
    "t = cax.set_title('elevation [m]')\n",
    "ax.view_init(55,0)\n",
    "ax.set_xticklabels(list())\n",
    "ax.set_yticklabels(list())\n",
    "\n",
    "#fig.savefig('coweeta_dem_3d')"
   ]
  },
  {
   "cell_type": "code",
   "execution_count": 20,
   "metadata": {},
   "outputs": [
    {
     "ename": "AttributeError",
     "evalue": "'Proj' object has no attribute 'is_latlong'",
     "output_type": "error",
     "traceback": [
      "\u001b[0;31m---------------------------------------------------------------------------\u001b[0m",
      "\u001b[0;31mAttributeError\u001b[0m                            Traceback (most recent call last)",
      "\u001b[0;32m<ipython-input-20-09cfb19ac486>\u001b[0m in \u001b[0;36m<module>\u001b[0;34m\u001b[0m\n\u001b[1;32m      1\u001b[0m \u001b[0;31m# plot the resulting surface mesh\u001b[0m\u001b[0;34m\u001b[0m\u001b[0;34m\u001b[0m\u001b[0;34m\u001b[0m\u001b[0m\n\u001b[1;32m      2\u001b[0m \u001b[0mfig\u001b[0m \u001b[0;34m=\u001b[0m \u001b[0mplt\u001b[0m\u001b[0;34m.\u001b[0m\u001b[0mfigure\u001b[0m\u001b[0;34m(\u001b[0m\u001b[0mfigsize\u001b[0m\u001b[0;34m=\u001b[0m\u001b[0mfigsize\u001b[0m\u001b[0;34m)\u001b[0m\u001b[0;34m\u001b[0m\u001b[0;34m\u001b[0m\u001b[0m\n\u001b[0;32m----> 3\u001b[0;31m \u001b[0max\u001b[0m \u001b[0;34m=\u001b[0m \u001b[0mworkflow\u001b[0m\u001b[0;34m.\u001b[0m\u001b[0mplot\u001b[0m\u001b[0;34m.\u001b[0m\u001b[0mget_ax\u001b[0m\u001b[0;34m(\u001b[0m\u001b[0mcrs\u001b[0m\u001b[0;34m,\u001b[0m \u001b[0mfig\u001b[0m\u001b[0;34m)\u001b[0m\u001b[0;34m\u001b[0m\u001b[0;34m\u001b[0m\u001b[0m\n\u001b[0m\u001b[1;32m      4\u001b[0m \u001b[0;34m\u001b[0m\u001b[0m\n\u001b[1;32m      5\u001b[0m mp = workflow.plot.triangulation(mesh_points3, mesh_tris, crs, ax=ax, \n",
      "\u001b[0;32m~/Dropbox/github/watershed-workflow/workflow/plot.py\u001b[0m in \u001b[0;36mget_ax\u001b[0;34m(crs, fig, nrow, ncol, index, window, **kwargs)\u001b[0m\n\u001b[1;32m     88\u001b[0m             \u001b[0max\u001b[0m \u001b[0;34m=\u001b[0m \u001b[0mfig\u001b[0m\u001b[0;34m.\u001b[0m\u001b[0madd_subplot\u001b[0m\u001b[0;34m(\u001b[0m\u001b[0mnrow\u001b[0m\u001b[0;34m,\u001b[0m \u001b[0mncol\u001b[0m\u001b[0;34m,\u001b[0m \u001b[0mindex\u001b[0m\u001b[0;34m,\u001b[0m \u001b[0mprojection\u001b[0m\u001b[0;34m=\u001b[0m\u001b[0;34m'3d'\u001b[0m\u001b[0;34m)\u001b[0m\u001b[0;34m\u001b[0m\u001b[0;34m\u001b[0m\u001b[0m\n\u001b[1;32m     89\u001b[0m         \u001b[0;32melse\u001b[0m\u001b[0;34m:\u001b[0m\u001b[0;34m\u001b[0m\u001b[0;34m\u001b[0m\u001b[0m\n\u001b[0;32m---> 90\u001b[0;31m             \u001b[0mprojection\u001b[0m \u001b[0;34m=\u001b[0m \u001b[0mworkflow\u001b[0m\u001b[0;34m.\u001b[0m\u001b[0mcrs\u001b[0m\u001b[0;34m.\u001b[0m\u001b[0mto_cartopy\u001b[0m\u001b[0;34m(\u001b[0m\u001b[0mcrs\u001b[0m\u001b[0;34m)\u001b[0m\u001b[0;34m\u001b[0m\u001b[0;34m\u001b[0m\u001b[0m\n\u001b[0m\u001b[1;32m     91\u001b[0m             \u001b[0max\u001b[0m \u001b[0;34m=\u001b[0m \u001b[0mfig\u001b[0m\u001b[0;34m.\u001b[0m\u001b[0madd_subplot\u001b[0m\u001b[0;34m(\u001b[0m\u001b[0mnrow\u001b[0m\u001b[0;34m,\u001b[0m \u001b[0mncol\u001b[0m\u001b[0;34m,\u001b[0m \u001b[0mindex\u001b[0m\u001b[0;34m,\u001b[0m \u001b[0mprojection\u001b[0m\u001b[0;34m=\u001b[0m\u001b[0mprojection\u001b[0m\u001b[0;34m)\u001b[0m\u001b[0;34m\u001b[0m\u001b[0;34m\u001b[0m\u001b[0m\n\u001b[1;32m     92\u001b[0m \u001b[0;34m\u001b[0m\u001b[0m\n",
      "\u001b[0;32m~/Dropbox/github/watershed-workflow/workflow/crs.py\u001b[0m in \u001b[0;36mto_cartopy\u001b[0;34m(crs)\u001b[0m\n\u001b[1;32m    186\u001b[0m     \u001b[0;32mimport\u001b[0m \u001b[0mcartopy\u001b[0m\u001b[0;34m.\u001b[0m\u001b[0mcrs\u001b[0m \u001b[0;32mas\u001b[0m \u001b[0mccrs\u001b[0m\u001b[0;34m\u001b[0m\u001b[0;34m\u001b[0m\u001b[0m\n\u001b[1;32m    187\u001b[0m     \u001b[0;32mimport\u001b[0m \u001b[0mosr\u001b[0m\u001b[0;34m\u001b[0m\u001b[0;34m\u001b[0m\u001b[0m\n\u001b[0;32m--> 188\u001b[0;31m     \u001b[0;32mif\u001b[0m \u001b[0mcrs\u001b[0m\u001b[0;34m.\u001b[0m\u001b[0mis_latlong\u001b[0m\u001b[0;34m(\u001b[0m\u001b[0;34m)\u001b[0m\u001b[0;34m:\u001b[0m\u001b[0;34m\u001b[0m\u001b[0;34m\u001b[0m\u001b[0m\n\u001b[0m\u001b[1;32m    189\u001b[0m         \u001b[0;32mreturn\u001b[0m \u001b[0mccrs\u001b[0m\u001b[0;34m.\u001b[0m\u001b[0mPlateCarree\u001b[0m\u001b[0;34m(\u001b[0m\u001b[0;34m)\u001b[0m\u001b[0;34m\u001b[0m\u001b[0;34m\u001b[0m\u001b[0m\n\u001b[1;32m    190\u001b[0m \u001b[0;34m\u001b[0m\u001b[0m\n",
      "\u001b[0;31mAttributeError\u001b[0m: 'Proj' object has no attribute 'is_latlong'"
     ]
    },
    {
     "data": {
      "image/png": "iVBORw0KGgoAAAANSUhEUgAAAk4AAAGBCAYAAACQDz4JAAAABHNCSVQICAgIfAhkiAAAAAlwSFlzAAALEgAACxIB0t1+/AAAADh0RVh0U29mdHdhcmUAbWF0cGxvdGxpYiB2ZXJzaW9uMy4yLjIsIGh0dHA6Ly9tYXRwbG90bGliLm9yZy+WH4yJAAAgAElEQVR4nOy9aYxkWXqe95zlLhEZudbatXZtHJIAySHbHJrTJAH/MSxTlCVLPwzJBmHK8gaSFkwZEmADggAbgv1HNmDDkgwJsgyD+87haoKkQHTPkMOZ6SZnemaqsqpryaUq98yIuNu55/hH5I2KzMqsjKqMyqi6fR4gO7siM2+cG3c57/2+77yfcM7h8Xg8Ho/H4zkaOe4BeDwej8fj8bwpeOHk8Xg8Ho/HMyReOHk8Ho/H4/EMiRdOHo/H4/F4PEPihZPH4/F4PB7PkHjh5PF4PB6PxzMk+oife68Cj8fj8Xg8nzTEYT/wESePx+PxeDyeIfHCyePxeDwej2dIvHDyeDwej8fjGRIvnDwej8fj8XiGxAsnj8fj8Xg8niHxwsnj8Xg8Ho9nSLxw8ng8Ho/H4xkSL5w8Ho/H4/F4hsQLJ4/H4/F4PJ4h8cLJ4/F4PB6PZ0i8cPJ4PB6Px+MZEi+cPB6Px+PxeIbECyePx+PxeDyeIfHCyePxeDwej2dIvHDyeDwej8fjGRIvnDwej8fj8XiGxAsnj8fj8Xg8niHxwsnj8Xg8Ho9nSLxw8ng8Ho/H4xkSL5w8Ho/H4/F4hsQLJ4/H4/F4PJ4h8cLJ4/F4PB6PZ0i8cPJ4PB6Px+MZEi+cPB6Px+PxeIbECyePx+PxeDyeIfHCyePxeDwej2dIvHDyeDwej8fjGRIvnDwej8fj8XiGRI97AJ43A+fcuIfg8Xg8rzVCiHEPwXMCeOHkGYo0TXHOnfiN4f79+1y+fBkp6xkcffjwIefPnycIgnEP5ZWwsLDA6dOniaJo3EN5JSwtLTEzM0Oj0Rj3UF4Jjx8/ptVqMTExMe6hvBJWVlZoNBq0Wq1jb0trXdvr2LMXL5w8Q1EUBUEQnLiA2djY4Pz587WdmDY2Njhz5kxthcX6+jqzs7O1Fb7r6+tMTU3Vdv/W1tZoNpu13r+33nrr2PtnrR3RiDxvAvW8GjwjZ1ypuiiKyLJsLO99EmitMcaMexivDCFErdO81tpap2eMMWhd3+frLMuI43jcw/C8YXjh5DkS59zYJr8wDMnzfCzvfRIopWotnKSUtRdOdY3GwNNIc11J03Rk0d46nweevfgj7RmacTxZ+4jTm03dI07OuVpPmHWPOI3y+NU58ujZS32veM/IGOfE54XTm40Qotb1H3VP1dVZGNZZ0HteLfW8IjwjpbrBjONGU/dU3SdBONWZuqfq6kye54RheOztVPfFup/rnqf4K95zJOMUTj7i9GZT94iTj8i8uWRZNrL6JiGEF06fIOp5xXteCV44jZ5PgnCq8wRc51Rd3aNpoxROnk8W9b0qPCNjnBOfUqrWEQsvnN5sxmEKe1LUfUXdKK0I6iwwPc/ij7bnSKy1WGtrPQGOCy+c3nzqKpzqvqJuVFYEdRbPnoPxwslzJI8fP+b+/ftj83Oqs9eR1pqyLMc9jFfGJ0E41ZVPQsRplDVOnk8OXjh5jiSO4/7KNu/lNFp8xMnzulL3iJMXTp6XxQsnz5GEYUiapoC3JBg1dY6mQf2dw+uMjzgNjxdOnyy8cPIcyWBUxK+sGy11FxY+4vTmUveIk3cN97ws9b0qPCNj0Mfpa1/7GkVRnOj7J0mCc46lpaUTfd+Totvt8uUvf3ncw3gldLtdhBA8fvx43EN5JdT52LXbbbTWrK6ujnsoI8c5N5Jj55zj3LlzXLt2bUQj87wJeOHkORLnHEEQUBQFm5ubvPPOOyf6/qurq+zs7NT25vRnf/ZnfOu3fuu4h/FKWFhYQAjBhQsXxj2UV0Kdj938/Dyzs7PMzc2NeygjJ89zjDHHPnbOObTWPuL0CcMLJ89QRFFEp9MhCAIajcaJvvfU1BRbW1sn/r4nhZSSOI5refONogjnXC2PXZXqqeO+VbRarVruX57nNJvNY++btyL4ZOJrnDxHYq0ljmO63e5Yah7qXOME9V5ZV+cap7pPmnWucfKF4Z7j4IWT57lUk14URSRJMpYbaZ1X1UG9vZzqLJzq3pLEGFPbVXWjEk51F8+eg6nvVe8ZCdWk12g0SNMUrfWJT4R1X3nmI05vJnVu8As9O4K6RpzSNB1ZuxUvnD551Peq94yUKl02zhtpXSdgL5zeTOrc4BfqLQx9qs5zHOp5VXhGRjXpVe7h44g4Af1VfXWkziaYdRdOdRUWdccLJ89x8Fe957lUk55SirIsxxZxqnOdU50jTnVOs9Y5IlN38jwnDMORbMsLp08e/qr3PJf9k964hFOdV9bVWTjVPeJU10mzLMtai8JRiN66nteeo6nvleEZCYM3hyp64NuujJa6Cydr7biH8Uqoc6quzlYEoxS8QojaimfP4dTzqveMjEGhVE2CvtHvaKm7cKrrk3mdU3V1bvDr03Se41LPq94zMgZ9SoQQGGN8xGnEeOH0ZlLnVF2dI07ew8lzXLxw8jyXwTSLc25sE7wXTm8mdRdOPuL05pFlmfdw8hwLccRNrZ53PM/QdDodiqJAKcX777/P3NwcFy5cYGFh4UTHYa1lfX2d06dPn+j7ngTGGLa3t2vbTLXb7TIzMzPuoYycNE3J85ypqalxD2XkJEmCMYbJyclxD2XkdDodACYmJo61HaUU3/Vd34VSahTD8rx+HKqK6xmL9YyMwXC0lJIsy9je3qbRaHD+/PkTHcvOzg7Xrl070fc8CYqi4Pbt27Xct3a7zfLyci33bX19nXa7zZUrV8Y9lJGztLSEEOLEr/GT4MGDB7RarVo+qHhOBi+cPM9lMCIphCDLMowxTExMnPjTqFKqlk/AVZ+6Ou4b9FKRddy3TqdT26jMysoKjUajlvvmnGN2dvbY+1bnGjfP86lngt4zMqqIU3WTqOqcxlU4Wsd6GSmlb/L7BuJrnN5M0jT1ruGeY1HPq94zMqpJrxJLUsp+zdNJU1dLgjrffOvs41TnVVV1XlU3CjuCuj4MeIbDCyfPoQx6OBljCIKAOI7JsmwsT6N1XllXV3zE6c2kzhEnGM3Dije//ORSz6veMzKqp+rqCTSKorFGnOosnOooMLxwejOpa8Rp1K7hnk8m9bzqPSNhMBVRFAVaa+I4HptwiqKolqk66NU51TGlVWfh5J3D3zxGaX5Z12PvORp/5D2HUpYl8/PzwNMn0DiOx9YAtM6purqaYNZZONV5VVVdhcGohJPnk039rgzPyBBCsLm5CTytcYqiqD8RnvSE6IXTm0fdhVMdxUWdGaVw8sf+k4s/8p5DGRRIgxGncaWU6lzj5IXTm0ddozJ1Jk3TkbVb8Xxy8Ve957lUFgCVcFJKjW0irHONkxdObx51TdWVZVnL/YLRRpzq+hl5jsYLJ8+hOOeI45g0TfvCqbqpDloVnBR1FRdA/7OtG1LKWgunOkacqrR8HfHCyTMK6nfVe0aGtZYoikjTtL+qzhiDlBJjzIlPiHW+USmlaikK6xxxqmuqrrrW60iWZcdO1dX1fPYMjzjiJPBnyCeYNE158OABeZ6zsbHBt3/7t5OmKV/96lf5ju/4Dh4+fNjvNH5SdDqdY3c1fx2pUpDHdTR+HWm327RarXEPY+QkSUIYhmOx5niVlGVJnuc0Go1xD2XkjOpcvHXrFpcuXRrBiDyvMYc+qdfzscIzEqqI0/b2dj9VVxQFYRiSpintdpt33333RMf0pS99iW/7tm+r3U19aWmJJEm4fv36uIcyct577z0++9nPjnsYI+fDDz/k2rVrtWuEu7q6ytraGp/61KfGPZSRM4pzsc6tdjzDUb84s2dkVDVOWZb16zmq+oc0Tccyprr2q6tz/VZdqWuNU13NL0dVzF/XFK1nePzR9xxKFXEatAAwxvTFFHgvp1HhhdObR10jD3Vtt+KtCDyjwgsnz6FUT1aDvk3GGKIoIkmSsUwaXjh5Xhd8xOnNwptfekaFP/qeQ6miSVrr/o3CGEOj0SBN07HcXL1w8rwu1FU41TXi5K0IPKOifle9Z2RUwikIgv6Nooo4jevm6mucPK8Lda118REnj+f51O+q94yESjQJIfYIp8Gb6jhcxOsacVJK1dIAs87U1Tm8rhGnUdQ4Dd4XPZ9cvHDyHMigIBq8iQ62XhmHuWFd+9XV2WG7rtQ1VecjTs9HCOGF0yec+l31npGwXzhV/66EUyWmxtF2ZVxNhj2e/dRxAq1rxMmn6jyjwgsnz5FIKftppKquY5zNfj0ez6vDWls7N3QYXSStjlFGz4vhzwDPgewXRfvrbyoxNQ7xVNe+buD7YHk8r5LjRgjr6t3leTG8cPIcyOAEbq19ZkIXQvSF0zjqnPzKOo/HMyxlWY4sUuSFk6d+iWzPSBgUQ8YYhBAURbHnpmGMwRjD2traiYonYwwLCwu1a/ZrjGFxcbF2hblFUbC4uDjuYYycOu6Xc66W+5XnOdbaY++XUoqLFy+OaFSeNxUvnDwHMhhJGnQLryb16ga7tbXFw4cPOXPmzImNTQhBkiS1LGBNkqR2xe/OOdI0rd2TurW2dis8y7JECFG7/UqSBCnlsfdLa12789jz4tRv5vGMhMFcftWfrtvt9sVKlaYzxnDq1CmuXbt2YmMLgoCyLLl69eqJvedJkCQJ586dY3Z2dtxDGSmPHz/m6tWrtSs4XlpaOtHz/iTodDq02+3a7dfS0hJxHB97v+rq3eV5MXyNk+dA9venazQae4STMQalFEVRnHjkx9c4vVmMw+/L83IYY2qXKobRWBH4c9hT4YWT50D2R5yazSZpmvZFkrWWOI73vHZS1NU9XGtdS/fwOpp71m1/KsbxIHQSePNLzyjxwslzIIMTg3OOOI7JsmzPTbV67aRTMHUWTj7i9GZQ12XpdY04jaLdCvgVdZ4eXjh5DmT/RBfHMXme7xFOURQ989pJ4FN1bxZCiNoVvNe53YqPOB2OF04e8MLJcwjVE3X1PQzDvvNuVSAZx/FYbrR1TP1AvYVT3Y5XXYVTXSNOo2gjU9coo+fFqd+V7xkJH330EdZayrLc09C3cu3WWhNFEUVRjK39St0m47o6otdROFWth+pGXSNOMJpokRdOHvDCyXMAlc1AmqZ7bqRVYWQlnOI4pizLsdxo6xidqeM+QT2FU12XpdexwW+1AngU1PGYe14cL5w8B1IVfg+G7qWUWGv7N9cwDPspi5OeGOtYIO6F05tDXVN1o2qE+zoxqvom8MLJ06N+V77n2FSr6NI0feYJtGqzMuigO46biRdObw51FE51TdXVMeLkhZNn1NTvyvccG+ccURQdKJyKotjzWpW6O2m8cHpzqGMxf11TdXWMOI3CiqBu56/neNTr0cIzEqqI09raGnEc7xFJlW+T1rq/yiRN0xMvEBdC0O12SdP0xN7zJKhqy+pE1dOtTvuVpmm/B99hVNFZYwxrOzuEWnNqepowDE9wpC+GMYaiKCiKYtxDGRmdTocwDI99/vk+dZ4KL5w8z7A/VVc9gVYiKQxDwjDsR56yLOP27dv91XcnQZ7n5HnO1tbWibzfSZGmKV/96lfHPYyRsrOzQ7fbfaMjGWVZ9r86ec56t8Nap8Pvf+PrtI2hUxrapqBTlnRMQbss6VhLx1mSdpszOmQ5CjglFee15q24wYW4wZXWJJempmlE0WuRIqvj+ddutwnDkNXV1WNt58aNG0xMTIxoVJ43mfFfqZ7XkiptVLVbqWo60jSl2WzSbDb7wqkSWJ/5zGdOTDjt7Oxw7949vvM7v/NE3u+keO+993jnnXfGPYyR8tFHH3Hu3Dnm5ubGPRSgJ4KMMZRlSTfLWG23Weu0Wet02MpStrKs9z3d/Z5nbOcF20XOVlGQ4xBSgpS97wehJCjJTDdhYnqGx0oigPXdr69lCWQJbn0FXZZcbkzw9tQUN2ZmeXtmlm89d463T52m2WyeaC1VHc+/Dz74gBs3btBqtV56G9ba2jWp9rw8Xjh5nsE510/DVXYE1Y2jmnSCIOh/r2qNTjKMXVf3cKif0d64i8OLouB//IWfY3lri8QY1oqcDRwdpUhxCKWeL4IqBBAGQxWGWmu5kuasRSGb6vC/EEpRKsXHZcHHG2v84cYaAM4YGs5xdaLF1ckpLoQxVyen+KFv+zYunD8//M6/AHWt2/LtVjyjxgsnzzNUN9DBlipVdMk51xdTeZ73i8gHxdZJUFfhVFk+1OnpdpzCKc0y/sGv/Qq/vbnGJQebecpOoJmVkvNSEQmBNSXtJGOtLMjDEHncQuI05abU3A01DHkcrbW4NCU0llmtaGlNoAJMmvEX3WW+sr1NMDnFRztb/KO/8lePNb7DqOOKOqBv4ntc6riK0vNy1O8q8RybapKL45jt7e09wklK2RdT3W6XMAzZ2to68aexuj79VZ+1F07Hp93t8lO/9kv80eYGQkoWgKk45kKWsRhrtuTuORQonIqgkMwpzVTpiITo1TMVOaumpAj1UIIq7HY5H8XMC56JYO0RR0oxoTWh1lghSB1shxFbyrCiNau7x193urwdxtydmsRqxa8+fMB/srjIzQsXRv1x1XJFXXXe1fV+4RkPXjh5nmFQOK2trfXTcZVwWl9f70/wURSNtb9V3dJag59rXRiHcNpqt/m7v/pLvL+zV9RvK0k7CrllSm5jkLsr3ISUEEVsApvVL8tKUBWc2hVUoRCY0rCZJGw6Rxk9jVCd6nSxYci9LCUwJbNK09KKUIc4AYmDnTBic5842n2z3n917zWb51y3gvUo5o6W/Z9nWvLPvvAe/8tf/esjP+/rGHEaVbQJvPjyPKVeV4lnJFRipGqpIqXs31SDIHjmNefcHnuCk6JK19VJZNTRy+mkhdPq5iY/8eu/zFe6nQPPR6sUd4TghoOH3QTTbBy6rUpQbQAb1YtS49RET1AhmVjfxBUFqtHESokNQzZVyarWrD1HHB2EtZYzSUojjrmnn41aAfzW4iP+1r17fPr69SE+jeGpY8RpVPVN4IWT5yk+aet5Bmst0Is4VfVO1U118LVKOFWRKN925fh44XQ8ltfX+S9+5Rf4Srfz/DFJyT0lmYsiZrrJC72HtRbZ7nCpMExqzcLkBI/OnqacaLCapWxpjYiiXtH5CxB0u9wqYT0KeaQOL1Yvteaf/unn+9fpqKhjxGkUruHe/NKzHy+cPM8wGHGqbhqDjX33vzaup9QwDL1wegM4KVH94Mlj/s6v/AJfy4Y3OnyiJFkUcqmbYo/43F23y+U04yYCFUU8mmjyQAlcECCEYEFJWlH84kIsTXk7LYjDiPlA4oYQL3+0+oT3v/mNF3qfoxhnyv1VMap2K1WDc48HvHDyHEA1yQ26gVciKYqi/pPuYMRp8O9OimrVX52oo3A6iYjT7cVF/s6v/TJ3ihc/HxKleBRqbtneirhBbJpyvpty08JEEPIgDLgrBSYKD5xIV5XERCHnu0eLN2stp7sJl8OIe6Fi5zkpvGfQmv/zi1+gLMvh/+YIqtWydWKUwsnjqajXVeI5NoO2AmVZ9ie9/Y194alwUkqR5/lYhFOSvNjT/euO1nroydBa22+Rsd5us7C+xseLi9y6epWbZ88x0Wy+FhOhEGLkaaVBvvrgPj/xO7/Jkj2GiNCaO9ZyuVAsrW0wHUbMTTRY0wFLAoQEpGaY6bOtFGkEV9OMe1ohDzgGUafL5TBmPgxwUiCG2nIPm+fYPOfPN7f41c+/z3/47g8Mv5/PwRhzLJPI15E0TZmenj7WNpxztVrl6jk+47+rel5LqhompdSexr7VpD4opqSUlGV54sIpDEM2NzeP/sU3CKUUnU6HbrfLTpKwvL3Fyk6b1aTDepL0vtLe940sZa3dwXXazExMsK0UK6Xh0le+zFKguNhscnmixZWpaS5PT/P2zCyfOnuOU1NTRFF0Yk/RR0Wc1re2+JPbt2lNNIl0QKgVcRAQak2sNaHqLduXUiKE2PP9i7e/yU/93m+zYgqwFo0gFoJICjSCAIESAiUlSkkUEiEF7O67AyxQOkfpIC9yzgqBKlIsTU5LxWnnKHJDagxdV7JlSkqtkVF4oCgCMEpx3zluWsedPO+v3nNpynWhWYkj7qinq+UqrDG4PEeZkhkpaSpFrDVKaRyQO0eiNdtAEsL//fWv8SOf+b6RpNh8xMnjGY56XSWeYzM4wVXCKEmS/v9XYqpqx1JFoSrhdJKNXIUQJEnyRjSPrSJDyW6LjyedNqudNutpykaasJ6mbKYpK502G3lO21m61h7oam2NoZWknI8iAqlYmmyxXjViVr0VXY0k42FpeLi9yXvbm/AInLU4Y5jTmouNJpdbk1yanOby1CQ3Tp3myuwcjUZj5JOnMeaZc8M5x73lJX7uzz/ktx49YNpa7pcGEQSwG/XEAThwDgloIQilJBASLSXT3S4uN5iJBq0wJLOOUkBXSJJKHAlxtCN475NDJilvRRELrQkiU3I6SXjYiJBKgtI4LcFa0CWTQNNamsYSCIF0jtJacmNInaVTWtpYbuuAG0pxr5twpiwRQnKn7DApNWclxCogUAqExOBIgU4QsKMUG7tfewWu6H2FIRL4Rp7ys59/n7/xvZ859nHKsuzEr+FXTRWRPu4+vc6NmT0njxdOnj0MCqdqJV2apv2n0SzL+q/B09y/MYaNjQ2++c1vnlgjTGst29vbr11T0rIs+fkv/SnrScpOXrBZGrqBph1qUiF6btLPa/GhFaD2xCKstQQ7bc44KMOAJ1HE3XC3+fK+qEVHKU4LQTtNEQNLsYWUiDDseRVlKV/NUlhb6R3zskSXljNSccrBbJZx5a0LXGi1uDQ5xVSjQbBbBP2iVM7ym5ubGGP46uNlfn95ka9kCTYMQUm2BFxs5yyEIVKpAxNXZvcLoLGxRdps0AkDpnc6pHMzwMsXbcpOhzkkC0HvlphpxQIBF7Z2WJxoIMOw358OrUmABFjrb0H03j3UuLLElZbAWuJ2h06WMd3pIFqTWCxaKXYmAzpxvO8cEP09GPZTFlLyzz/4Em9LReOYy+63trYoiqJWaalOp8PXv/71Y20jiiI+/elPj2hEnjrghZNnD/sjTlVLlcGI06BwAvrRJmMMFy9e5MaNGyc21texKalzjn/8tQ/5CAuhQljLtJScFpJISBRgy5Isz2gbw0ZZYgONCJ9N/chOh8s6RAQBj5oNloNKLD2flWbMTVNy29ojW0UIIUBrSg3LQJwW/EUUcH31CfMbKwhrORNFXGq2uDI5xeXpaa5Oz3Dz9BmunDpFHMfPnWwXFhbY3tnhg60NfuHrX+Mv2jsIrWHgKV5IyfJkk4tZxlLjcF8lgKluFz09yfrufunpKYJuStF8OeEQdFPOxQ0e7e8ppzVL05PctHA3SeCIcVW4LOeSkDSikOVpzRMlcMbwtg64j0MYw3mlmEKCsezkGU9siY3jQ1N/z+OJVnzN5Pzn77z7wn87yBe+8AXeeeed2ggn5xzvv//+se8Pde3h53l5vHDyHMqgcILesvKiKJ4pyjbG7GnFclK8rjczIQRTQYjIUtj9PLZ2v/pI1Uv9BBqMYUYpWqVDtLcx7TYSQdhs8LjZ4ONQ90py5PB1LEII7krB5TRn4QUExXSnw3LUQGjJvbLkprHcUYpVYLXb5ivdNjxe7EepYuDSbtrv8tQ0V6enuTZ3iltnzjLdarG2vc2//JPP8zuLC6zK3ajXIeeI05qukDS7Cd1DTCknuglBFLM2IAbXlOR6EHLHmBcWHkE34WwUPSuadhFSMi8cl0TExnPGZdOUt0pHqxGzEgQsqN1aKtmLnokwpNPpIqMQF4asACsAUuJkhC5K3hKSlgNTGDbyjFUcstkcSvj+64++yt/49Pcwd4xC6MrYti6M0pfqdb3XeMaDF06ePeyPODUaDdbW1va8Vgmn6iZbvZZlGZOTkyc63qop7ut2w5+KImgf/DNrLTZJmbSWuSCgGYQ4IegIx0ozJm81uVQY7mvFZakIC8OjPCMdYhIdxCnFVtQTG53nuGP3fz/NaMUNtioRoRR3gZuF5Q57RUkVpcqA+SJnfmMNNnrniStLRFlyq3SUYUBZFNgsxymBO2IftpTkchTRyTLEvqLeZjehGUWsHCBy5qXjal7y8AUmyjBJOB3FLKjnT4o9jybBbBTS6CSsTfQ+S5umnLOO6ThmVQcsB+yKpYNX3600Ym6VML9/+1JSRpKl/sA0TsKkgzMIIgtpnrFWGNqBOrBn3iqOf/mF9/h7/+5fGnr/D9vXuuDNLz2vCi+cPHvYL5wmJibIsmxPLVOj0WBlZaX/NGeMYXJykizLmJ2dPdHxVoKtMWQa5aSY3E1D2TRF5wVnlKa1W7+TItgIQ7adoxsMWjwIUCEC0KXrpecAlERLwQ0kJs15aApoDVdH1laKS2FEO80Q8eGTiLWWW0pxR+5bGK8U8xwsng5DKIXKCzbDsCdyVIQLNM3SctYJotKxk2UsmwLbbDyzzQdScEMo7gwI4rjbZTKKeXxYZEgpNkJodrp0J5pHjjHqJsxGEYtHiKZBNpRCOcvZR4sQRpjZaZ4EgpWByNLzkFLyKOkyIUI6R3yOYreO6sHuv10U4qRkTkpmLWjn6OQpj01JEYXIMORn52/zN1f+LS6cOTP0PtWZUbVb8eaXnv28Xo/pnrFjrd1jehkEAc65PdGlRqPRb/pb/U2j0TjxVB087Vf3OmCt5cn6Op/78pd4svyEy1ttTusQG0csNyLmA8VtCQ+loB1oZHh4sbXeF5UxWnNPwoMoYCKOuGEd57spdojVQg+V4KZUz/VSOpdkfCwOjjgIpZgPJDdLd6S7NvRW/V3T4Z7IkFCKNAx4oAS3lWApDtFxzBUhuWXhUpqhtttYYxBCcE8KLie94xomKbNR41DRVNFWitNxjD3ifIi7XWajiOUjtgcD7VXSjBvW0QojgtkZtqdbTAvBlcIgdtpD+1RlE03OlS8eyRBCIMOATa24J+G2EixEEWUUck4pblg4nWb8zz//My9lilnHOh5vful5VSqAo0AAACAASURBVPiIk+cZqhtFtZJOKdUvGDXGEIZhb5XXgHdM5eJ90oWl4+xXV5Ylj9fX+cLH9/jgyTIfrDzhdnsHoxRCSlrNBmdLy5qzQy6Jf4oQh0RWhKCjNfOAi0NOWccp61jrJqyFuu8XtP9v7krB5SxnofHsE7hMEohDyuccO1FFnszRkacrheFO+Px6LCElJpS9iBq9iIqUgktCMWEhKw1bWUqzs8PM6dMsyuEmr/sCbjrB3UN+3uh2mYpjlp9zPGyeM10UnA1jjJQshCEPdyODZ5TkkZWIKOIe4JQkUoq3kZAVLOYZSeP5Rd7zruS8kzw+5oTs8pypsqTlBASSnSjkozTlx37m/+Unv+/7+Z4bN4ee9Ovap+64kWhvfuk5iHpdKZ5jM/jkXEWcwjB8pvUKsKdWJY7jvsdT5Tx+EpykcCqKgkdrq/zJ/ft88HiJD1dXuNtpYweX6QdBP2XTDhQ7znHGSpppzseSA4XNQYghhIKQkg0JG/RE1EWhaJqSxTSlE0d7Jm+nFdsCJjoJnYmnk4k1hhs6Yn6I6Eslnm6VltuHFGLHnQ7bUQOG2N6ebQtBKSWPum3OSs1UGDI3OUm+vU1TCN4uCtbynC11cI3P4GfySFlmO1029qXsmt2EVhTz+ADRZNttLirNRBSxpTRPpHzaAkX1jqlzjkljWRm0eBCCPNDcA4gCpIS3pUIXJY/ThJ04Qu4zpxRxhEwSXBi+UCNgm6bMmpJTYYjQAes6YF1rdvrHQTEbxfxJe5sf/Z3P8ZcvXuYn3v0hLg6Ruqtjn7o0TZmZmRn3MDw1xAsnzx62trb6UabBJr5VOmx/Y9+qMDuKorE8tYZhSKfTeSXbzvOcj5884U8e3OeDx4/5cO0J95NuTxxVQikMn1vbIoRgVQmc0Fx2YDoJS1FwdK3QC9akCq13i4sVIgq5JhUyK3hQ5BTNBlJKdpTiUhTTHii8vmxK5jUMm7UXSnEHuFm6Z1ax2TznrUaTe0OIPmstttvlFIK5METrgI5UrEQxK0qyuisoLs5M8w1nkUGAE4I5BHMWpLVsZClPnEXsKzjPtWZOSNyAj9VEN6EZRzzZ/T1rDM0k5a0wQgSa5ShmsVoJh3jGGwtg0lg+NjlEhx87GwS9uiSpcERckr3arvUkY1WLvuhbCAJuCNkTXIdQdructjAXRaAUq1qzqTVb1Wd+QF1VJbhLrfnVx0v8wS/+DP/xrW/lx77/XSaah9d+1dU1fBQ1Tq/bwhPP+KnXleI5NisrK0xMTBDHcV8UDTb7Lcuyn7qrvJuUUv3mv+NI1a2vr49kW91ul/knj/nThw/4cOUJH6yssFhkeyIG4iUdhIWULABEATekYr3dYWNX0BzEcTq7uSDgPuBCTSQFVxHkacYDa3nYiLlhJXespZGktOPepPxC+6IU88Jyy1huD7QTuW4Fd3EH9l2zaUqrKDkVaOIwIkOwGsVsCp4KAQSEwZ6/XrclNsuQrRZC6555J/SW8YuISes46yRB6dhJU5ZtiW3ELCnFDdXrPzeVpMRxg+U04ZwTzMQRXalYjCPuVcd2iD505wXcGaLwvP85BQGLu/vl4oCzQjJTOnbSjEVhWXWOIIoodve/7HQ5C8yGMVZJVsKIdRwbVeRryF55g2wLwf9x++v8xr15/utPv8MPf/q7DxRIdU3V+Ronz6ugXleK59gM+jZVKKX2FJxWfcKqJrODzX9P+iYzqlTdNxce8d/+639FYS0i0ISTUzRKwyVT0s1yNq3FaIU8wKTyhdC9tI6KI77FwqOkQ3qA07rFMbx/9MFUaaS7gAsDpq3lrIPtNONsXjA5O829F0yp9bctJXc03Crhdp4zUxQsRz0nbJvnhFnOWa2ZCGNSW7KBZDtWdPSuJxWHL9sfpCsEMxzs7CCUoqvg496/cI2I0JScE5KGE3TSlFOPn9CcmkQjmVWKlUCzWu3zC/hiaWNYSDKYfDlXfAc8KXKWjUEaw+nSMSWhvbDIxLnziFaL1TBiVfZ8qXrjO3ql3n4OKgsXQvCgNPz9P3mPX/jG1/i73/fZZ+qfqi4BdWIcD3KeTwZeOHn2EMcxq6ure1b9VE18B6leK8uy/6Ra9awbFFKvmjAMjy2c7i8v8+O/+Rvcn5niWl6whOMSjqQwLMpeTQplyYzUtIQkthAIwDqKstf8teMsW6aEKAStjxRXpdbcAZpE3CwM86bADRSyGmtfOBI0iLUW8hyynCmlaElFrBVSQENAbgx2a4er01No0YsRCcHTFOHu8be7feOstVh6/dhK57AOShwr1nFhaxucY+6URknFttKsRL10lBD09iNQL7eEVylmlD7MEmsPQkqKUPKo3eaKDomaTZKLF9jIMsIooIFgGggs9D9Z6zC2pCgNhXOk1tJ1lsQ5hNY9s06tuSok34xDRJ5jCwOloYGgqSShkAROEAYKJSRSKhC9j7IECmsphCQLAhIpSYOANSFpZxlTV66SJiktIThrLUWakjaetWgYltzaXluYgz4fpfhie4cf/Z3P8cMXLvMTP/CDXDpzFqhfxGkU/kvVNnzEybOf+lwpnpFQRZz2P61VjVoHKYqiXxtRFYSnaUq32z1Ri4A0TVlaWjr6Fw9gZWuTv/9v/oCHrpeWvBcGXOkk3NUlLgo4bSyTheFxXrA9GdAerN9RAlSA0wqsReqSSSFpWkeYFyjAlRZTWhJr6DhHV+ym+8IQKSVdrbntHDMOWp0uj5RExDG5KSA4XDjZPMdmGU3raElBhCTQGqkkJZA5SKViJ47YUYodKXHWcr7ToWjEbEy2kMZwKU25HainRev93RP7vj8dS68Bb+/LGsPkVAsnBJumoGUkE84RFCU7adpzS282X1oICCHQh6ww3PN5dLq8ZS1RGPE4CLlfWT00Yi4JyQNbHlyYLwW926DGWQvW4qwlsI6GFMROINsd2jsdzjZiyskJskCTKEkmJflu/7rnrpoc/FnVhy9NORNELMYBc1JwN+32PifhuFg6giJjLc/ZaURDLyiwRUHi4Kh6tVJrfu3JEr//8z/NX7twif/oO7+b9s4OQRC89HX0umGMwVp7rP1xzjE9Pf3aecR5xo8XTp4+zrl+6mvwCbSKNg1Gl6AnnKrXqtqnNE2Zn5/nwoULJzruwRYww7LVbvMPP//HfOyeVhRJKXkw0eByp8tCs8F6FLBOgNCKy3mBKQqWlEIOOHEPNn/dAXYOGqO1uLIkKC0tKYjzghCQrhcdKqyhXVpO7eQYu0lHB7g8Z9oJYiEIVK/WzIpeo9tMCNphSCokmVbPnbgFoNsdzgvFo2bcbwNjtea+lFzKCp60O5ghTTWFELvhKbjU7vKo1QQpuZBmLOYFttWECFwZEpiSKWOIkoxAKfKyYMc6dqRADBlZMYdUyts05UyW0wwj1rRmOdD9z2EwRvAw1L3jeYQAqY5jFXjr7n6dzzOW3jrLdFHSSFLWm72mvy9bMmyt5YopedjsLSxYDwMuF4b7xkAY9h3EXaA4XZa0uik7RcFqoFDPKfB2RUGqhr+ld5Ti/1le5P9bXOAvnzrDv3PrUy91Hb2OVKa9x92fVqs1ohF56oQXTp4+VdSoKvquRFIVVRo0vSzLEmNM/2eVgKpuWNevXz+xca+srHDlypUXSjW0u13+0S//PLfds2XYUspeEXVRcpdeisMFAQtBr1Zo1lrOWMdKt8vGvmX/hyF2oxI2gG16X/txZYlrlsxubhE2Yq5FIaYwrFpD9xCPpqMmb2sMbxclW42YRwek/oSULDYi5soA1U1YGaI1S8WZbsJaq9lfUr/UiDlfWrZ3e7oJpSiVYgOgv7gpxhlD0znmhGTCgrCOpMzZKAxbQiDjCDkw1kIH2N0VfDbPOVMYZhsN1nTIahD03/+whIqQkifNBqc6XdZeoLgbepE93WwipGQ7kmxpyQ0hWdjcJp+ZeqFtVVxJCxYa8R6x+zAKuFyULAy2tdGada1ZB1wZcMrBaetI85xHxjzjHu+MeSHhBD0RvKwE/9faE/602+Xv/cAP8c7N4f2fXldWVlaQUh7rPjRo/OvxDOKFk+cZtNYkSdIvFq160XU6nT1tVqSUff+X6vv+wvKToHIPH1Y4ZVnGf/frv8IXdrYPnSCk1sxjuGks8/B0cpaSLSnZomfaeFVIdFbwsclxBxR5vwhCKVppjp2ZYSsMWAcIA1xecFZKZhyUhWG1yI70M4Je+5FzjQZ3Q3GkX9C6kugo5FpWMC/ckemhZjehiCLyfcXly0oyF0aE3YTNQ0SY2O1x10+iSIFTvZYik/QsBxoWKB1dk7K602aiKLh4/jzbSvNYKdakgP3tYZ5DoRSyEaO7CeYFxOF5U/JQPS3SFkpxDwgaMdezgnlnn9vKZj8z3S7rYYTbfzy0piMkUTchO2B8Qqn+ikIXBjSU4oKFsihYLDKyOCYGcvFy7SCEUnyQJ/zo736OH/6LS/z4Z3+QK+fOvcSWXg9G1afuTReQnleDl9OePlUNUxzHJEmyRyQ1Go09rznn9giWylG8Ek4n2RzzRVbWGWP4Hz73a/zB+uqRN0WpNXeU4Ibppdn2I4KAh0pyN9TEYchN6zjTSY5s+XEYIkmZjmN29rluizBgVSvuCLgXarajiDkdcN3CjaJkrp1gOt3+79s851paQBRxTx4tmiqMUtwNesv4g+5zBHCaMhtFbB6yIm9dS8o44lxn+DSJEAIZBCSBZkFJvonlYdYlVgGz09OcnmhhrWU9SV7INHKQFSm5EkRDtY2BXkqtFccHvl8RhcwHigtBwOluMlTLFd1NCKOYrj54/JtKciE8enxCStJAc1fCx6GmjCLeloqz7YTz3Yyz3YSpdodwZ4dyawvT6WLTdLh2OVrz60+W+eu/9LP8b7/3u+y8Io+0V82oPJy8cPIchI84efpUYqcSSdWNxxhDs9mk3W7veYqL45g0TTl16lQ/KrW9vX2iq+pgeOFUliX/02//Jr/+eGnoFihSa+5guFnujTwNIoQgCQLu0HPwvoBgoih5mCWk+8wZD8PmOTeCkHtDNJ3d62eksGgmuymn1jawaYaOQ9bCiE5ucWHQL0QfBiF7poxn4hDbTlhr7Y1+WGO4qULmj4j27EhJHodc6qY8iId/f9ftckUqdBjxMAq5G/RuUdeFYF4rInp9+nbSlGWthi6crpiXjmuF5f4Qd77pJOFeGIE8+JeFlCzRE7bfUjo+Tg+PZtk853IUHWn/cFcMPz7onXtGCESes3FmjrcszAeqX+SunaMhFbGQhAKC0hGInr2nYLf2zjm2dtroKKTAkTlol4b//YM/41e+9hf8V9/7ffy17/3MG2VXkGUZc3Nzx96OF06eg/DCydNnMOLUbrf3FEY2Gg1WV1eZGEhHxXHM+vo6Wmu63S5BEFAUBRMTE33zzJNgmEa/1lr+yW/9Jp+fv0OrKNiJgqEnXak1d8yueBLi+YXYSrEMoCAQMTcRJN2EBSkOTa1Za7mF4I482rnJpikqLzirNa0gRCpFKhXrzSZPyoKZRtzrR1eWyLJkWmlaDmLb27YxhsQYdmzJtrOI6OBVWytSEjVCrqY597Ts1RdZy83SMR8MN6FkSrEYwvUs525wuEWDTVPOl46pRsxSEPFACYRkj8/SgzwnFJAHQa9PXxRyEUmjMDzIckxruNoloRSPHcx0umweUe90Lm6wM4TPldu1lpgRIZNpxn2t9jqqW8stJ7gjjj6+QilWdldYtoeox1LdhOtByHygEUqxYEpm05TNZvOZIvcDqc7luene9b8ruLCKCEFbCP7ZH/0Bv/r59/lvfuSv8L03b70RYsKbX3peJV44efoMCqfBQnDnHHEc99NyVSf1KIr6xeFVjdM4mmJGUcTW1tahP3fO8S/+zR/yLx7chTjEKsE5qZixkOY5y0VGdsQKr0o83TKWO5qhIlaF3jWfjCNOW8dcaVlKdvuXDbzX21nBfLB3ZZw1BtKUOQRTOiAKQwpgJwhYk5JlrQd+XyIpeauAhWajNzlrjRuMTFWEGqclriwJLcwpRaN0RFKAdeTGkJSGrbKkI+BeGHLLSe4mCRccfByFL9Sw2GrFPQEXdzosNOO+SLPGMJVmnG802NQBjwN4IsWhpo95s8FNnjbvFUr1aqSUJkbwtnVspilPhohCpVoxI2JIUzhEzOp2h0cvmOrZ1IoNAdeFZHVA+FzMMu4GwdCfW1crLosGOwMtYw7idCdBNCLu7q4EBMi04rSI2RhoqzMsQoieXcLu9VskCdd0wL2pFptpxt/+3K/z7125wo+/+4NcPXf+hbZ90qRp6oWT55XhhZOnj9s1O2w0Gnv8maAnpgZFkta639i3ei2OY5RSJ74S5ahU3U+//x7/61f/HHZrS2QQsAKsAG63MetFIWlZ6GQpi0WBbU08sx9Sa27nObdKuMNw4ond31uXsA6IKOKaULg05741nLaw4CyxKTilNc0gwuDYyg07YciGlGzuEXTqqRdQhTFcNpZ78XBL5KsVfuXuZ/B007u+VFb1PKLSlLmswAjBue0dVBxx/fRpnOmld6yzlNbhnKXEYa3DICidxQDGOQoHhS15KODtJGNxa4e3p6colOJhHHFHPWsfcBBSSvI0w4XPCpA06PXP60WhBI284OM8xz7HXmFJil5LlkOaFV+NYuYPqUV6HkIpPgbiKOJ6XrDY3mFnevrZYvAjeCAcN6TqC8VBbJ5zE8GDOMQccA4+EnBTSOZfePRPOdVOCBsxt2VPPLSbkhsIfmPlMX/4Sz/H37r5rfztz77L5DEXRLwqjusafpI1mp43Dy+cPH2qVSRhGPYjSIO96ay1zwinyoZgf/Pfk7zxPM89/Nf+7Iv84698EXvIJCiEwA1650QhoVK8hSAyjq08ZdlZ5O4EIcPwpcQT9CY8mWZ0taalA64kOaVzXFCa5bLgYRQida/JLLoXaThKUDhruVE67mj5UoK1GtMpqZnQiigMKZEkYcy6UiwKQbMomJy+xBNXcs057pp81+X8YFPM3Rdw1gG917RzPM4KzjR7kb1ukmKVeCFjzAfWMmMd24fsZhWFclLQlIKL1rGRJKwEz1o5CCG4K+BKYXi0bwwuSVgLXq4noc1zmlnOuTDqNSW2EAvFW7Zn67FjDGulwYbBc1dFCil5qByn9tWZNbpdzkYN5oU79NwTUnJfOebaCeutFzNvdGnGTaW4HwcY9bSOTUpJliS4KKItJf90/ht87uO7/Jff9d38B9/zzmvlOj6q1XBCCB9x8hzI63O2e8ZOJXaqPnRKqb6Aqqhe01r3G/sKIfqvVc1/T3pV3UE1Tr//5x/yD7/wHuYFnjyrth29DvfgREjLOs5ZUGXJapayrhW3Jdws6RWM75vArDG4JGFWSGaCgEiHlAJ2lGY1hidasyIlN5jkTrAbcTGGC1IxaSHJMxayjHLi+Y7bPdFkuXOEALHWYtOUibJkVgVMBAFSKXIHbaVYj0JWtWZtz+ckQIXoJGEuillUPYfteeC0jAiThEdB0H/fQVPMgS3s4YJQfBwoHkuBi0POIZiuxI2SR9oryGaDs9Yd6IG1532FINmtO3JRyGWpCLOC+ybHDkZItGYDwUSnS2egnuia0NxT8kjRCr1jHScJ58OIMAjZlprHEdwPA66WjkczU0+Nw6MApyWyVJyWmskSQtFbtNDJc9atIVUKEcdIKSmUImj0Uoo2DLmU5XSimPtKHNhIeRCjFGEjwh2R7htktt2l0Wj0au0OEAyPhOCsc6zS+/kja/jvv/h5fukbH/GT//Zn+cxrUv80qr57r8O+eF5PvHDy9BlcUl3dNAaNMKtedM45tNZ7IhyDwsnurtQ5KaSUz7zf+9/8Bv/gj/+Q9CWb2FZUjWTvAUiFExFzCOaEJG+3eStNWY1DzoQhE0EMStAVirUoYktKtvcIGgmq5xatOwmPw/DpzTkIWAaW6U32UsAlqZiw0M4SlgqzJ33onOO6hXlnkbvREZvnkGXMCMmUUjSCCKcEiYPNIGJHW9JnXMYPSP3t4rKMy0HI/X2f4aqSEIbcRLDY7ZI+x826whpDOfDeQqmn6dI44hyCmdKxnh4cIarYSBJcHA1tSSC0ZgFwoWZCCi6UlrUkZS3uNWvuaMUlYtq7NUE2z8mC4NBJ0xpD0E2ZMYa5mRl2hGQ5irhf9eWTEkGINoatNEPuSxcKpXBKsU4vdQv0zisV4YxiTkqmEUQOnLF08pTza+uEMzM8bDZwL3A+L0nBDam4c8RCDZdlXEgyVltNNtThkkzGMdNFyerARy+U4kvdNv/p7/4m//6HF/mJHxh//VOapt6KwPNK8cLJ02cwxF1Fkar03OBrlXCqxMpgs9/qd8Y5/g/u3eOn/uD3aL9k6soZgygMLaWYEJJICkIdoKQCqSnpNVNNpKQx0eK8K3kQhsjKSkCJvkA6jKth0Fs2fgBCCFwUsVjtVxQRKt1LH5aOrTTBtDtsBwHXWxNo22vD0lGa9UiwJcVewaYkKJAMH3mzec4tpblzWORF9epvWlHUW3kneW5R9vR2m4dTLcQBVVj7RdRZYKa0vUhUuHf140qgecsJHg+9J7vvIQTdQPctI64ISZAV3CtyHk40uWklt63lUulYUBax+1lZY1BJyoUgoBlGdIRiKQ5ZDSZYEzAohgd520m+2WwMbZQnpESEIRt5TjdJOBeENMIIFUa41iTbzQbXpEIUls085YmziCOsLoQQfCwF55KMlYmDU3Yz7Q6NKGZxarji9YdZQkBMEexLb2rN51Yf84e/+HP8zVuf4j/7/neZGlO7Em9+6XnVeOHk6TMYtRFC9NunDNYv5Hnef61K56VpSlEUKKX6wml1dZW7d++e2M2n0+nw3nvvsbC5wT+Zv81m9DRUb43B5TkYQ1w6ImcJHWglUVKCkFh64sPsNm9NopC2UnTUwX3gGls7xGHIo4kGwhjObG6xdmo43xi5tcPDOGTYy69KH36cppzqpgSBhtKgmg067S4bwpFNtnppsyFTTM/DGsNb7S53ZqaOPH5tpdgRgrOdhE67SzI38+z2rKUhJTvDtKZRilVglZ6ImskLJtIdtk3BTqvV6xG3uQ0v2e4EelGoR/RqoWJXMrfTZinNmHaOvBFBnjFblsRKkWvFehDwKAx6FgkcLYobacZdUyCHEA5lt0srzZiUEqU0XSXZDEMehiFCwNl2wnKrgdRq17dL4mREozBMd1I0lqQo2FAKd0Bq12pNnhe4boIY8Jhyacr5bspaq8lmcHDE8SDSZpMLnS7LwcH71lGSfz7/TX7xo6/yI6fP8e7lKye+yrZK26+urr70NqSUvPvuu6MakqdmeOHk6bM/4pQkCWEY7ok4VTYFVQG5Uoosy/asYimKgk6nw9tvv83Fixdf+bittfzxe+/xKOny0x9+wEwj5owFCxTOkQlJN+wJoUxIciWPTPXslmgf+F5Xspz1yRYbuwXnTmu2Zqa5kCQsDtFJ/XqzyZ1Dok0HodtdroQh7SDk8XSvN9utiRa3Kz1XFFwSimbp2EpTloV7bjPY5+Gc47qxfDzVeqFVg6uTE0Sm5EZhuFOaPXU1jW7CWuPFIwBCa7a1ZpteH7ZzQjCVF6x3uxRFL7UmrUNLSQBo2YupaSRSgnIgBSghkFIghUIIkAiEkL3UWhhDGBPpgO7KCroouDjZIg0ClpzDBr2I17DCwlnLOQQfHyCarDHIbsI5pZmKYwohWAsjtsOQZLBH3e7306Vj4wB7BaEUuVKsxE/fMyhLzklF00KSZTwxOemuR9dmI+aWcXxzN2U33ekwFTd4MDO8tYQ1BozBlpZup0teGvTU1IERLyEE61HIv9pa48My5ye/77N8361vObGHqDt37tBqtTh//uVThlXtpsdzEF44efoMNvmVUpKmKVLKvnCqXovjmGaz+Ux/usEaqEpUvYoxpmnKN5aW+PPlRb62ssJH66vc3t7BaMm1MKKtJLM4sjxnoSh6RdZKg9bH6jHk0pSbUnEvDJ5ZXm6UYj2IONtNePKcXmhxp8PDIdII1hjm0oxTcYOFOGR+N5pX3cr3JEOD4GlaLw6ZdXDGOoq8YKHIKRrx0KvXLnVTHkYBvMQqqUwr7jjHW1JRdhMexxFSSi5F8aFpyUFsnmPznMjClJQ0lCRSGq00KI1xkChJo9HgUiOGNGNBSUwYYkTPPbRfpF49AAwhDCY7HebiJo8vX0Ray3UnWMhSZBhwRikmSwgGirjXyoJM634R9yBvObiHRfB0hd3ZMCAKIrpSsRzFLO8WyAOH+laFxuCynGIIE0whJUZKFnb/7eIQYSTnpWLKQmkMy90up7KCyUaDRWvYNG2aUhEJ0NYigWYco6RC7n5+TkDpwDiLEYpMS9Kiw/T0FDPGgBNEFtI8Y80YdqTYI9iFlHy52+HHfu+3+Et//iE/8e4P8vYxxMywZFnG6dOnj70dL5w8h+GFkwd46uFUiZ9KEAVBQKvV2iOmtNYH9qeDXpH44Cq745LnOYvr63z54QM+Wlvlo7UVvrG11XO9Htz+rofRvdBySypuCyAMCKXishMEpmQ1TXtP8C9ROBp2u7wVxcyLwyfjVEu0iJjtdNk4ZMK7FMXceY4/kE0SrgpJZkuexBGbWtKLkeyl4yw2NwdGI7ahF6WJArQSvC0VgbGspQnrz9n/U52EtTikPIbgFUL8/+y9a5Aka17e93svmW9mVd+mL3O/T88SyAsIscDZZXdBDrMmjEMgyWGHwUgOhwzhQHLYsiSMTYTD3+0v/mTCRFh2yDYCS461CHPVAgHLmpsALXthz/RlpufS0/dL5T3zff0hK6uruqu6q2fOORZ76omY6OmsqqzMquzMJ///5/88bKo6huRx5Vg52Ge33aaKM2RZMS0FbaEwSuFrDyEFFshxpEpz5EPiHHta10Lr/ouXgKkoQcxMcawUzve440AXBU9ddfnvNc14pBTP+ybVnJQ8cY6rMkRkGZueOuBXqgAAIABJREFUYLfnM3oi4p62joWuI7uzjqTI2UtSyBIeLiwiLRwqzZYRPPV0l8cJMN7FFhNVxc2yYn0M0jTq9S5NyYUk7051zjlHoRRxVSLaIc45IiGJlYTz3PAbHRfQjlPm2lM8E+BVmoUs5VkrhMBgC8m8EMx1JwWTPGOnKIg9jQwC/p+d1/zmP/05fujxR/hbH//k+6p/mriGT/B+Y0KcJhiAEIKiKHreSGEYorUe8GtqSFGWZfi+T5KchLk2RpiNy/hlUFUVB8fH/MnzDb68/bquJu3v8zJPEf2TTkoOFRlDLVB+kqbcwfBc91kLoHCBYQnBFevI8oLnRV5Xoy6oSixECc4EPB1DP9RRkithwFQc0znVLmt3Ip4GZ0/o1lrCOOa2CdnzfJ5JgZDnn/j3qxKXZXCOIFsIQeV5XWsFUTuYU3sLpUXG86LAdgXG03FMGYSkQ7LyrLVQlmBt3W6qLKEQBFJipEQ7gaclWmqk7FZ7ZH2s3CoqVJyQeJrM+BwrxXHXgPPU1tLoh0Z+G0nCTBB2rRFOsuKc8LjpwE9znmIvHL+31nI9zZDG8ESe9eoRQrCtRC+DbiVLcWHQe0/h+4MxJlLglI9OEw5nZ/CVQgNBUdDKC2JbjW0JAPDICp5odWF1tLG9mBeSWU9jtI8VgkhIdkzAvhQcaM1SlFDOzLCvJPOVJchSiku2cq9FMWkQ8LKbUVhqTSYkYZKQhCHS8zgEGv9+Z3yclCxIyZwF7RxRnvMP/+SP+OyffZUf//Z3+Gvf9rH3xf/pbYnTxPxygoswIU4TAIMni/4WXL8zeEOgmv9HUYQxhv39/V5brolniaLoUifFg6Mj/sd//mv8/NNVolOxHpcNchVBwHacsCgCdvqIgNCaXWCXuhrjKcFdBLqs2E3TM9UYW5Y8LCteGo9cj9/k25eSpSCg7BvVt9ZyPQxZ6Rsnt3nOtbJiOgjYCE6cqse5z82lZFZIOmNvVb3/zRi88zx851g66mA7HaRUBEuGJScRsg5Vsw5KV7cFC6XJZT1JmDpHIiSpFHVVaAjxtHnOspA8X5pHWMv1KGZbK6o3vFDasuSxNkPz/ISUtY2D0Fxz0MoK1pxFDCGpOk645xnWfB97ARF2WvOuc1xVPjJKeBWakSS7jivRREqRdI+5hjzMS8kVC9pBlKdsFTl5EAw9rq9VlvUyQ/Zp5fp9wWa1JvAMVkDUtb04kJLDM7YXEleWPEwzNgKfsnvc7SnJQhCMnYXX/A08D0xvHQ0OlOSOH/BsSLyLEDXx3Af26yW4wEAhsVLyD//wD/i/f/cL/Dvf9C38wPf85fe0utNUx98GE/PLCc7DhDhNAJwlTo0LeFM56m+99S/zfZ+iKGj13cEGQcDBwcFQf6VRmJ2e5h/8wA/yN/d2+cUvf5lffbrKHx8egvdmh2jWCgmjmHZgiIa0noQQlJ7HU6hbMIFhAcG8deR5zoujDndbIav+6HDa87AtJTdMTeDKVshckrBuDCBxccwD6ZH7Hi+UYlvWFZpLQSlmlBqbODXZd0tCMOsblNK12FwocgnzShPieJIn0HyXveuGHPg5SjjfQ5qxrDxWVLetKSWbszMsVhYVxbwKz2qDLsKjsuKJV4u6R0FIyRbgBFx1inZWsGpLZBhiy5J7ecWx8QfI60UQQrAtBNL4PK4cq1nSdU0/i8rZM68VvjeQF1h7UMlaIG5BVI7jPOF1VeH7Hp2jY9rtFrNJSugbrOj6ggUBh+KUzcQ5E34iSVnWPiueODMIsSsli0GAixKiETYFQPd7VL0A4WF4JmFZKN4dEV1z+vOwUlIlKTII+KqU/A//4g/44tEh//m/8RnabzjQ0I/mfDOpGk3wfmJCnCYAhhOnIAjodDq9tlyjbYqiqOcg3hjN9QvBjTE9D6g8zy91kVycneNHPv4Jfvg73+Hdly/4xa/9GZ/beMZano5tetjgoN3iRpyQGB970RSd1r27YysFd8MAWxRcNz5+afFE19nHuTqLraooKkvqLJG1JKLOwEOfEK1XSnLb99mIY+Y9g00zrhnBa89nTTdi7zfTEwkhCPRwd2RrLS6OmUdwxaunImMkO75hR8k+h/C6MiGUIETwREmuCJ/ZNGcdN7Ric+F2JSl3tceKPnvHvqMk0hiWK8tKliHGmEAEuBolbBh/fNNLKdkGtgRc6aQEuy/xgpA1XyH9i1tgw2C16rqm+3DUYWvqbIvXDn/p4LYJAb7f862yZcEVa7mnPfKyotIer5TmeOCzrzMEx61/zEQxLROwqkdX1HaUZDHwcXFMPISwmChmyQSsqPMrL0IIViTczc9G1ww8L4q4p3wKrXge+Ox3K7jHwufzz5/xe//4f+O/fOe7+Pa3dB9vbFHexkvu93//9/nZn/1Zfvqnf/qN1zHB1zcmxGkCYJA4NWG+QRCwv78/UHFqjC/7BeCNi3h/IHAzziuEeKOyuZSSb7x7j2+8e4+/UxT84doqv/Tu1/jciw12GZ3TdRovgjpsdQ3GuvBaa3nkYLUdoqzjfml5om09lQfUtRYJnsZZC9bibO0LNSUlIRKvtPjd0XgnJNdfb1EELWan2iR5QdtZwlzUIbg4SufInaNwFiclSIVUdaWm+TfsM5Rdl3abpFzBMa88fM8nBXaM4UCIvhZOvd3DLklSa9q2liYdaM2+tCxZR5hmPJVi7FapFydc832e6tG+QFYrVpzjupSUUcz2BdWnMI7Jg+BMm2gUbJoyV1YsGoOTip1WSGwMB0VO2/eZF5KWBWEtaZFzaCv2rUWG4ViVxR2lEK2Au1HKSy2wA+RvvCqHTVOuV46ZIOBAKrbD4OR7KkuWEWzGMcklKzCNVcZ+YNgc4/PaUYqrJqA66pDNnIi1F6IYFwQ8H9cTTGt2EcxFEQd9kTY2z1nKC+bCkE3f9N0s9LXhtWY/ioiBH/v1X+WH1lb525/+njeuPnmeh73AKf0iTE9Pc3R0UbDPBB9mTIjTBD00xKfROHmed4YkNaSoeV7T0mssCPoz7N4reJ7HOx/5Bt75yDfw9+OY3/izr/Krqyv89vZrEiXPvUOVUrKqVV3lOD2lNQQ3kpRnXY2VlbAiBcuVZTXN4FQFpmlDCepqQzPN1o9WnOLfvYNAEKUpx+1gMBC3CcN1FuEcnhAYKZHW4gmJLyTSgS5rIqqgHhcvK7L9fe55mt2pFkcDBpPy0kaYwnZNj7r7tSNrg8hbDsSpXLphaMUxM37A8zG0YEIIXiuBMj6Py4oVW5z5bAFIMxb8+gI+CjZNmSlLljyD9Dx2tMdB1/+phgabo6wj6wtzRkqcMlBVtJ3jCqImj11CddQlVGIIoXJa83xas1hZdJTyMvTrfEdAjmgR2SjilpC0TMCO9njtwZYSwCmSqTVrQAvDgzRndczK33lWGedhS0mu+B4iiomNz72iZMsYsktGFSVaMUOITBKEddzVHpnWvAgku+r84/Go3eZRUbLiaf7XjXW+8PP/Bz/5iU+9UfZdk7P5NpidneXw8PDiJ07wocWEOE0ADJpflmVJq9XquYM3yxpS1E+w+oN9hz3nvRZYtlstvv9b/xLf/61/ie39fX7pK1/i156u8S8O9nEjgj2l1qxkGfcry9NzrADCOCYNzMA4vpCSFSG4KwSbcUJxjkfTaagkZcac3P1PBQG3ooSNUyLj/k/IAgnnQyQp97XHs6V5PGu55wTPsoziLSaUkiLHKX/g++pNrfk+95wgiRK2zFkCNR3F+EEwVpWjH5XWPHGOm9aRdCIO+nLdbFmyLGXdKup7jc1zWmnOdWNQnseB9thWik7z3Q/xRXKqzoDbP7VcCAFak1FnBNavl6ADXFkSOsc8gnYFwrmaUJUl+9SEakdrhKltF9aThLLPZ8vaWs91W3t4xmfTN7xUXeH9abI0BLFWrErBDQsuinll/JHE1cQx1/yAFTmeb1U/bJqym2VcywvaL1+RLS2y6EAURU3Uu/5YUtR2DaI2y6JxV+g/ep2U+Icd1PQ0SVWyl6VYTyNGVEz78bQomBaCY614UuT82Od+hR9aWeHHP/3d74n26TKYmZmZVJwmOBcT4jQBAHEckyQJU1NTQ6tLRVEwNTXVqy7BCXGSUvam7T7IeIWlK1f4kU98kh9+5xP80Ve/wi98+cv8UXTEu0k86PEECGN4ESdcw/B6SFXEnVPdEEKwoRVLwieNYo7HmEZyWcZtzxsIyO0oSWx8louKJ+KsB9M4mI5ipoKQtS6hKKVkBWgLn9tZwUpXDH1Z7JclrpSIIeRTKMUGAB6PhGSvE7HfCpFSstBJKMOgriq8AYQQvFICPzA8zApWXD26f78oWfE9XFEQ5DnXtI/v+xxIxVZgWPdPiNJFGXxCKdpKnSFO575Ga3L6CBUCdO3hFFjLdFkyJzUKSVrmLGQp8cERcSvg9gwoY3gRBDzrtqeQ+tJROEJKNiVAHaj8KopJTh17S1FCGRiejajoNHFDXllxRWnaSuF3PbJyZ+loj30heG0d3q2bXAsCTFXxKk2JLmGc2kBPtVC+JlUSVyquiNqOwDgoqoLjomS3KrGBGTj+y1bIQppzJGtPqVIp/peNNb7wf77iJz/+ybfWPl0G7XabOI4vfuIEH1pMiNMEABwcHHB4eDhAnPpJULOscRbvXyalJM/zAeuCxkjzg4CUktsLi/yNb/sY//WdO/zx03V+8Wtf5defP+e1q3p34WU32206NBz37ZstS5bF2erGaWwrxVRguBbFvD6HPNXrU6wMuZhZrViRggeV4+UlKljWWm4nGYeB4dUQr6VIa1aV42olCZKUZ0peipgdScE0F1S7um0kGRiWrePwxQvKqTaFswzuhTtR+7j6t6qqUM2EpDt53HUft8BTJ7hRVXSevqRYuMIjpYmk5rURPNVdE8kxiNIwmBFC+svCAUlRQlHgVZaW5xMYg1AaVVbMak2MI6B2UNdOIFxdl3HWYp2jspbKVpTWkbva/DNxlsxaUAqpVbfyVf9toTWrdNt3Wcmqq3BadW0CfPKqwsYxM0hmlCLUGq0UFYJESI48j2Ol2NG6bzAAetOSWrGQ5+wZn5eyIXkB94TEK0peJilxazwSVU61uWcdK1IgfH+wfa08nJKoUrEkFVOVQ1ObZR5UFU+yjNtyls3uYSuE4N0840ffoPr0NiG9/ee4CSYYhglxmgCoBd2vX9eZ8404vCE+/W24qqp6J5ZGhNlooPpNMpVS5HlOu08s+n6ieU+tNR97tMzHHi3z95KE33ryNX75ybv89tYmHSnpTLW4GtUtuaJ7EbmXl6z6eqwTbUcpssBwL8lY89TZUFVrWa4cK54auT4hJU8lLEpD1YnZnzr/YmDznGUnWL9gOlAIwY5WOAH3nCCOIrbDcCyhrAwM8070YjvOQ2ktzkJ6dYmFomRduEEjzrGuOcOf9KIouH3jKpQlkRC0heCx9KjKkqQoOLYVh7Y2ubwMMZRyfLJlrcWlKX5VMS81La3xtaYSNRE58DSR57GpTwKgb5U5rxeuUAnBfet4kWWUp0lx73tQgFcPF/R0bhbPudpUVNTZe17XOFJDd8hC4bDc3d0nPTqkWljg5swMiVIcGENHiCGh1LW+6KIjYEp57PcdW87TdZVRSYTzuS8kOit4nqek7fa5x9RBHNe2C0OIllAKq1RvqhDAGh91cMR97SHKgkdSsJ0mHPh1TuBlq0+Nzultq99vQ74m+PrGhDhNANTEqYlOacThSZKglKIoigG38GZZf7Zdv6N4Q6D6o1jebzTv2Y8wDPnMN30Ln/mmb2Hv8JBf/eqX+ZX1Nf6gKLidlzz1YTbN2AkMXOIkWyjFU8+xXDme2HzgAn4vzVn3vbG0JjtKYgLD3SRl3RvuF+XFCTc9vx7vHzd0t9taE9SVoVfJ2RbPaUilCMfQ1Oo44Y7ns+rX29PxNHcdHCcJh1NvT5KvF5aXbQ8F3CsqnghXTzRKjdMKqgqvslxRilZpCaTEWUdW5sRVxX5VUWiF8Ac1QQWOfj2OtRbyHJUXzCtJS3kY7eGkIHVw5PscVhVb3unvUp5xN7/WidkOalIrgKcSrgpDFkUcnnPj0L9eQbeaxeiqn4kibvsBW/NXuLkwz9Oy4rYQTDtHnhdkWg1ttY4Dec7x73y/dp9XEiXhgROItGCjzClaZ4n5dmC4KyTPL3hPEUXcVhrteTyfmmKj72bDBYYbSKZLy16asON7vCtEXX1aXeHHPzW6+tScg96UOPW2YUKcJhiBCXGaAGDA+6SqKqSUvcpTv4N4FEUDwb7N84GBVl1jnvlBoaqqc2MW5mdn+fe+8+P8u9/xDhtbW/yzP/0iv/3Ff8nrsmCvLHCqWz3SYxpeas2KtDyqHGtpCkHA1Tjhte9jzxGgn0amFU8FQyf3rnRiVDhe1MswuG6Lx2B4lJesVsVI80YAV9m+qshZXOnE6NCwpk7EzULWF0iva/uwau3wCbkxYMsSz/gIVU+orQpRV++SFBEGPTG31fQc4IF6GlCbOqOtLJmVimkhCar6BFfagmRnl2utFtOtKVCSzMGx9jiQsrYYONPCkmMdB4tRwlFoyE9dpLeUpB0E3IgTXgSjHcfHgdeJuGsML82Ju/xGURCWBc+CmrQ3cTpXKktWFCfh1mO8ry1L0jGtFKquaayTGk/BQycgK3iW55TtmkRJrVFpjpPeGeLhopg7SuH7Pi99c6IBO3WMC615Dbzu7ttSd98Okoz/+Wtf4QubL/nJT3xqaPWpOZf5b6AhbBCGIXEcM/U+ZupN8OcXE+I0AXByd9WIwZv2WxPi25CiJscujuOBKbymNddopE6H/77fGPcOUwjB3WvX+PFr1/iRb/8O/sbP/e9sZSmBkARS4guBV1q0EGhEratxDqyjoja+LK3talMszyvLUlWR7h3QmZ4iLQuwVY+AjHPxFUqxIiV3KsdeHNPxfa4dHnM0O3PpsfBhyLTiiXNckYLZtGCN4YG4cZHhdHDmQmTLkgdlxWZgyEZ8xoXWrDjHDesoxvBnGobrWU0E+knZinDcET7bcUx2gb5FdAlQBwYc1eeTEpaW0EKQZDkbrl//dfGE2yjMdSKyVkgyYj8jpYh9rx61V+MRsX7oKOau77PZF8fToPQ87gvJk+7vA3E60seTkjtOoIuSnSzj4Lxw6yRhz78c2W2c99epSZSRgntOUKYZz6uSdQSzleJIK2yccAtBaHxe+z4bzXThmIL5gaik0LDk6mGO/+oXPst333vA3/2+f2ug+tQvM3hTzMzM9DSfE0xwGhPiNAFwkjGXZVlvWVmWGGN6BKgRfAdBQBzHPaJSliVhGJJlGbOzs+R53tNM7e9fZpbpzZGmKZubm5cODf2rV2/w3794Sup5jKZ5AlSf8WXjwWQtNo6pshzpexRpxrTWyNIiqZDOIdMMXP1y4XprQ3R/d871+jSlcwTHx6iDQ5KFBTg8xmoBxoDnndtOuQhCCA60Yl8KFpICu7vP/uz0wMV8J8twWiP8k3aPixNuFAXrU+0LDUSFEGwqgfA8bh4d88r3EeOK38sSZ+2Z9xBC8FwLpguB3tsjmp8fe59tWXL18JjD6SmKLvFwxuNqnJJ1Ig5npt8oTgfA7B9ShIboAnLotGZVWm4cd3jle2NNPMpOh6tFyX4YsnpO5NDTskREEW52ZmC5EILS74Y7K40TMJMXTB8dk1cVO1Lipqd6xHa6KOi0Wm9EIG1ZQlkSV5Z3qxKvqgiznFZe0Hn9miuLi+B5JEFAliQYwNDXNG16lP2/1zsBziEQA03WRhpwiMA6y6/96Rf5nT/5E/768kf46OPHQH0uaIx73xTf+73fy8HBAbdu3XrjdUzw9YsJcZoAOCFOpytJQRCQJCeqi6IoMMYQx3HvxGStHQj2TZKEMAx555133qpcfhl86Utf4u7du0xPT1/qdd/pHC9/+Rf5RxvrY+sZhBDYquJOUVK027yemkJIyZ2yYqMsIXyzVlUYxSxcv86r61eZPzjiMPTR3Uy6NgJTgRb1dFZelqRVxVFVEWERvg++f2GVR0jJfruFMz4PhWQvijjoCshT4zMnBcfd585EEe2gxcvwbBXqPDjf45U3w9IlsumWsoLtcz634zAk8H1uxQkbY7S+XJ6zjGB1dhr6LqBCKXam24gy4BGC7U5M5wJx/mkEUYwJAg7HbEkKKdmcmeaOdeyPiDgBUFHCPc/jtQnZnLqYJBeB4aGs27Hnvr/WdLSmQ33s+KXlRlONSjMCJzjKMlxVoayjJSWBkPgCPCnRUiGlREkJCJyoSX7pHCWSXHukypFUikoKjtttZrOS2YWFWsflHC/fMPPxItiyZNk6Dq4t8c477wDw5MkT5ubmWFxcvPT6fuAHfoDd3V02Njb4mZ/5mTPDLYuLi/zSL/3Se7LtE/z5xYQ4TTAQldKQHzipJG1tbfWeW1UV09PT7O3tEfbdPYdhOBDPcp7e6P3Am4pBhRD8+Kc+zW/93AueVRfnW1lrWYhTpsOQp34doNpQimdK8shpnuT5pT2aFqOEKmh8pCRb83MsV471MufQGAZ8jKUE7eOsxVUVnnXMKUXLgW9BObC2IitLEmvpuIrIOaQ58c4RWrMO6CDgcWV5lqTYMGDOwWFZcjcv2TUBry6waBiFZsJPYFiuHGtxhBshHrdlyUxgLvSCSpXile+znFc8kaN9sHSccMv365H4EQTLacUa4Ac+j4qKp3lGOYY/lxcnzBrD60vo2KD+PF4owZwJaEUJO33huiKKeeD5bBuPFTV6GnMYdqXDxTHigjamzXNcmjIrFbNKoYVAKc1sIEitZSZJyaanyJ0jkpJYytrociRBHRL17GkoSx6WFRstQ1VVhGlO0g65jySKIraNec8IlLWWh2XFiqfxNl/2zgFvk1X32c9+FoCf+qmf4jOf+Qzf933f955s6wRfX5gQpwl6xCkMQ3Z2dvC6kzllWTI7O9sL+IW64hSGIXmeD1R3giDoicnLsvzAbAgavM0UzUx7ir//HR/nP/2t36gnt0YgiCJumYDVwGdfnQ3oFUKwogTLueDJGGnxcKIfehn4FH3EQUjJmoTrwhCNMN0UUtbRMNDTt/SgFHiqFkxXFS0hmJGKVlVHuUgHlS3JypK9yuLnGdfLirIoWZ6ZYtXXcElyMAxOK1aBqVIym6RsDJkeXEhz1ses3jQ+WI8qx1qSwKnW11wU4Qfh2IL6XOvaQBTDnaxg1VaIcLgWSCQp13wzVqzMKBwoiW887iUp62XBQz9g15ja80tcnqQeKMVD5bHGWXJktIeUigJHJBX7JuRYCY77yZlUMDvNUpKSlRXyEs74p2HLkseVq/VYXb3ZdSdYV4pn1Ca0j5BsdyKOhkzjXRa3k6zWxCnFVzsdVjdf8fjW7fdE4zQ9PT2JXZlgJCbEaYIB4tS02eDElsA5N1CFaoJ+m58AxpgBH6e3PSleFm/rWv49f+Ff4/uffI1f2H595jGRJDxUHi/8syLdM8+VklVtuV+UPLuIOKU5j5XkiadH6oc2taQtDDejhOfh5aezGsF0DuycflBp8DTV8TFLQqA8j7xzTNWRPGi367agsxRVRV6VpNbSsZZEgPS8sVqDDTphyHFV8cjCizgm71ZIrLVcCUP2h5h6jtwnKVkVjlvCcNBtfVlruZNkHAQBB28gqI88xaqTLFlFmGQ8VafCjdOMu74/4AR/Hhq7A7KcGSWZEgqjNZ5SIDVpFnOjKEjygpnZOWYq11XzMECg+n92kwQHkk4Egvz4mAepx3FZshcGHPveIDmijnnhnPDl7TDgdml5laRUI4jjeWhao0+8QR8p2afRcl0DVW0MjyvH8yQie8MbrIVOwl544msmfI9//uRdHt+63bNLeRtMYlcmOA8T4jRBD404vKkk9Yf4NhfIhkw1xpdNpaeJZ5FSDriMf1B4m4oT1Berv/vpv8zv/pN/zHb3AmbTlAdIDn2fJ2MEBPegNS+F4HqUsNkefgffimPmTcATKS5cb6QUyVtGtfTDliVemnFTe3ieZjsM2RWCHee4c+MG685yD8lBErHbCpHawzkN3dZgCLRltzVYObQQCOeobEVeVuTOElvHcVVRaYX0NNKvKwNrCmZEwLU446mvmEsz1gLDZU9FQgieU3FFKGa395gzhqeexDoHY1b7hq1zRwmc8bjjoIwTXvkeoix5qDxWZU1aGlLk8pw2khmtMFJhlEYoSekgdRBrzZGoKzzH3epg8/k/mmrzXCtMWXHbubFbhafh0pTrc3N1jFBRcFMqWs6xH8VsnzdJNwTPteQOHs+TFHcJ8uSSlIfaq533TxHpfWuxeTGwHaVXV/lCEfAoL1kvCqoRfyfD0IpibBiQniKxn3/5nB+19j3xkJuenubg4OCt1jHB1y8mxGmCXtVIKTVgJFkUBZ7n4Xknfiz9OgLnXK8911SfGjL1NhMtb4q3JWpXr1zhP/uLH+Mnf+/z3CwqZGBYF92W2CXXVSrFceAzF8ccnNKfXI0TclPrmcZdby+qxV4uqqX3+jznSl6wYAJKKXlpfJ71yG29HfK4w2vjI7qGhzI4VRnoVq8K4KD77wSiV8Fy1oK1UFXMSkVLCOxxxGy7jXLgEOQC7u0dUGY54ZU5lChRSqCk7AbK1j8RtRgZ6kHGCkdFHdNSCklVpni+R25LlvxppKttnWRp630SonZlEjQRtfXWCupE5ToTBicc1jrAYZ3DOcA6bm/tknUO4d59PmIVlYC0chwDkQmIpSA549YNjRcU+uzI/b2iqp3qqa0iVoBpYVhMC1bc5bIGHwjFmuwWoDyPl93lLgxYdHClcqR5xvOqwo3RHtvQintCsJ6miDFIl44Tbvg+q2r4jcUejrmi4mjIqpLuvs9IwcKY+66SlJkRgdJ/crDPq91dgrfQODWYnZ1lY2PjrdYxwdcvJsRpgoFcJillr3LTkKTT8SvNc6y1Z0hS4yKuLily/VcF//a3fiu//IcZnPnpAAAgAElEQVS/x3MEzlrulCWZdSS24thaqiYDrskROweRUiyYgCCOSVstbFnysCx5bnzKN2gnNVEtS8JQjhHV4joRN6WkbQIOlGI7kBw2rcYhpO2a0rzqu9DbRv8jA25mOSu2GuuiLqTsZa1FQAQw3e4ZVtq84C5QzM8TliVr5qxR4jlr7/2c60R4rZCXSrFQWY7SlOIyVRs1uL5GsmatZTqKuR6GvMDRmp8FpXidRBy0QqRX68eAC6NMTsNEEYcmRJz6/o+14khJrlZyeKtwCGSScHDG2by7N0qd+DoZn1ZVcd0JXFrwqsxIgtHZc+tScF97PD1lyHoaYVIL5TfOuQEQWrNoHOc1vY604lBJro5qk3bhsozb2hvZLrWex+e+9mf8lY9+01trnGZnZycapwlGYkKcJhggTg0haiCEGKoZkFJSVdWA5klKSZZlPefxP4/ESSnFT/zVv86//9l/wpEQAxUUV1VMCUlbKowFz9VtKunqi21pay1QZiG2tU3AltbclorNw0OWW1OseN6FfkgXYXtEVIstS8I44YYfIDzNpvF5qVRtNjiG0eO0MWzKIQHCSrEqJVcrhYlTNvTlAoQb2DznjrVYz2dD1wRrWfpc9jCxZcn9vOR1UBNCgF0luWsCno5ZKRm1fTeKklYQ8DSs9WwlDicle1rV4mbr2I27BOqSejNbltw0AWsjxOW9rEEpuOsgjxI2jTeS4DxQmifq4u9VSEkiJWsAykPkjjtIgqJiN0vZO9XSE0KwriQPnGYtyxBDJmRnogQvMEMrP6fhxjSmbdqkt1ztH/bS9waO7WUhWdHnV2l/+8UGP/jN3/LWFaeJOHyC8zAhThPgnBto1zXEqVnWkKR+NM7i/fl0DXFqHv8gt/+9xL2r1/iPv/Gj/Hdf/mJvcg0pEVqTwnCjzK6NwIkWyKKdJcxyPFtyIy/IA8sDqRGV67ajatTGmCffgXWOTtQhDFvdtpGlsg4HVEDloMSyay13jjoclCXXF+dJtOZVGLDe5JUpb/xWoLV0v7mhjw8ECCPpdGJ2W+O5g9s8Z6ET05qb5bmziL4KRewstrTja5LSjGUpWTFnCehTCY+EGnuisYGLYx5Ij9zzeKFUtxpU75dXORLnkNTBt2vU02E3o4REwP4lCNTdomTVv/g7aWJsMB6PhGT3OOKgPfg+YRTzwjdv9HfmfL8X5uyEYQkwxxFOK17YCtluI4RgTUselprVU2R0IYopguBC+4gGW9ZRpTFqjGqgkJJX1FWy2sIgZsv3LgzObvAHe7scxdF74hx+fHx88RMn+FBiQpwmGAizbAjRsGUNOWpek+f5QD5dY37Z/7oPAu9FEvpp/Aff+XE+92ydP4qjS72uzt1SBEnCbROy29I8lbUL8r28ZH3k9NgpX5y52TPP6DmWN//SjMXpaebLgkhp2kLyCOjECXtVSep544uD45jXxnQJ4Dn71w0QloHPcuV4kY6OQrFlyc2sRBufjdlp9uVZC4ftqqynz8aItmhHCXOBqf2ZhhxbQkpWleVeXrJxAXGy1tKKYm4HIVu+Ya1nBzC4fdNacnjq2HKeZtPTiLJk2cFuJ7qQQPlxzJFvLldtbKbQwkGtmbWWm8ZcOOE5Dpo4E6bryupUZbleWWxR8aLIWAkDlpXX8ya7ESfsB+aMMPs8dCRcRZxkC46zXUqxnqbMlyV3Dw7ZmmojgpkLX5cqyefX1nio3yzsuMGkVTfBeZgQpwkGWnNQi8L7p9SccwNtuWZZURRngn0/yHy6Bm87UTcMnufxE9/1af7mL/4C2ZgXKFuWLKQ5V8KADROw0tXBNJf4XR/aUUz0BtNT0CVlXcLgJSk3gpB1JZiqNFmWstlugZQ4ZXClYl4qZiuHD6RFwVFZsItDDtG3XBeK12O0fXr72g0QbgnDw6xgpc//yJYlN7IC3xieBd5Ahek0cqVYQp17UbXWcjPNiAKfFxcJ6rVmC8GVKGZ/yOdsy5KlrGA2DHgWBDw59R2dRojgcKSJZv0ZiMCw7AR7nYi9IQTKliW3fMPaGxKdUjdTaIYHWc723j4r01NDw6Tdqb/lodt9ToH2CDhy9TpkWXIjiikc3IwirOexdWWW6pJ/a0Ip5ox/IXGyZYlJUm54Pp7vsas99pRifmqK0lke5gUr1WifLaj/Rn7nxXPu3b57qW08jYkdwQTnYUKcJhioLjWVpGZaDuiVvU8va4TgrVarF+ybJMl7TmIuwvtBnAA+eu8+P7L8Ef6ntSfnVs9cmnIHkJ7Ps8BnX8mhlZtIKe6YgE6e1xEpb4ipTkwrDHjWJRGRVjxyhpXu40JKhO8PTr4pH1dK2tayICRtC1VV0skLtquSQChcnjPsmtqrdNGNFet70pGzHDnHYuXw45hCKGZmZ1g3IC7Qo0B9UZ32vZEXVZvnLFvBmu+NpZWBelJtRgR4fdOHNkm4JxTO02wYj91uyOxF8OWwiblBDBIo2O9E7AYnDtnjtuhsnmOLEl1VzEhZR58ojVYKhKQSmlRZjKe5UlXYouRACPRUC9cLfRO4vi+oIUmu9+4n32OTAedwVKVF9WmvnAN8w0H3+fOVxReC60haFmxlScuCg6rgyDlEGJ7bHs0RPbuSflRRzA0hmPYNiZS8Mj5PmyleqQg6Cc+MofQ8VpzjqlL4I4xUG/zezhZ/Zf7ycSv98DzvrXVSE3z9YkKcJhjQCJ1uwQE9UtTvIG67fin9buHGGDqdTo/EfFAmmG9rfnkefuyTn+Y3X2zwbpGfeUx1Iu55Pkeex0YvnuL8fX4m4VElLswXG4WrUUwSGrZOEbOnOKajiONzDAWF1mTQG1lHapySzB9klJ7kappT9mJRXPfienIhtq6+zHYVcN1l9c9OVXEjF7hWiOcss0nGQchYWiNvxHO8OOGm77Oiz4v+GI5tJbnreWzs7PBw5gq7ns+zbgSLuMQsnHeJKlE/gXokFAedmI6zHAUGVxRUccyUE7SVIpSi5+ztBGTWkilNR0g6tuJQKQ6HTqZK7PwVlsuKFSVpW8eCVBR5zvOioGq3kPIN/hbO6Wxdi2K256ZxzrGQ57zrhXVlU/tQKQJrmacm48o5irLkuCjYqyoqUxulbtoSkeZY36eV5lw3Bul5vPZ9Xktxcjz7/gDBvO0HvaBjIQTbSuB8j4cIdkbkDB4K+NLuDv/65T+FM+i/qZxgggYT4jTBAHFq2naNhxOchP3259jBiWGm1po4jjHGsLe3d+mg3bfF++kbFQYB/+CdT/Jjv/4rWK2xZclckrEUBrwMDKvd9x17mF5KnmnHQidhd2p8vx5bljwoKl4GhmIISSw9zZJUHF5CGF3HvVhezUyxrzWzVYXJcrYu6xFVlixbwcpUbXK5DdjA55aQhGXFZpLQCUePvw8TiC9EMQTB2NEpNk3RecGSUkz5BqkU2XGHGxasEixYMEnKVlVRBWbsqUB1CRJircUmKbPOUSjFFd/D33iObrXxfY894xMbn0TJs1qnhhgqibzgtCylZMXm3FOaZ15Nwp3xMUpx30lcWvCiyMjO+czHxUIn4SgwlN3tLRD4Xed3IQRoTQGc+O0LUB7OU1AUzCvFjANZOcrjDtn8PFuBYd3vMjV51ueqgc1zEnV2+4VSrAN+YHhUlKyUxUD0jpCSf3m4/1b7PSFLE5yHCXGa4Mxdled5A9WlJrMuTdNeeK8QgiAIODw87IVq9kexfJB4v1p1Dd75yEf4wa/8Kb+zvoYJWzwLDUdvIcwtlUIHBoZkrQ2DzXOWnajz487Zz1VXcSMveD3G5++SlMfaqyMyuus8VAptfO4lKWvntEIGtq0suxNPg2RAeh6vml9MwNUsZ8Y6XuRnPYS2bQVZBlNTJ2TOGPIh7U5blpCmzCOY1R6+55EDx9pjVwg2u75GC52EdHaa2MHNLOdFK8CpAFmWXFeKaQtUlk5+PplyIy6gNs8Racai0sx4HlrVE5d7vs8xjk7XXPTWrRuknoc9jpgPAuakJM0zXsYJ5VsQGxEE7MQx077hWNeVqbw79eekRiu4LxQ6L3iV5UTh5cN1p+KYKgxI+r6Hfa24h2HtgiBrISUYwwGwl+c80pqNq0s8QDCdpnT8i8Xbi3nBy2B0hTDXiifOsSgEYZLyrO+Y/XKakKYpwRtaUwA9Gxb/LZ36J/j6w4Q4TdAjTqcz65qKk3OOVqvF1tYW7e5UT0OcdnZ2eq26MAz/f/Fver+JkxCC/+QTn+JLL15SCcHd0rGTdDj29KUiLfqxqQSPrL5wdF40cRbjtKu0RguJveCi1opirgTD415KpVj3YdlaVtMcgtHrqStNrvbWOe/z9zU7vmaH2sH7nlCorOB5npG3W2RSsoBkP0lY1j4rnsIJgYtj2qVlXitavsFJSYxix/fZV6rn4VRDIbpkdiZKKAJD1L3gHwiY7gYlO99nC9iCrpC+IVOaaQuisnTyjNdVRRX4VMqjihPapWXB07Q8gxWC3aLiODDsKMVubztkt2J0gp2yJJUSb6rFnaria7ZCGIMnJXeFxJQVR1nOJm6scf1+xK0Wt5KUjhj0ShJCUHkezwCUBwLuSEVQVGynKQfGu7DiZuKY0Bi2h5DXdSlYrhir3WzLkmVkL45lnTrX8kGWs+oc4hyDzfmwxd4FGYZCCHa7NhkPEBxEEYftNgda8btPnvDdH/3oGFs5HNPT0xwdHbG4+HZ6qQm+/jAhTh9yNB5OQojeWH8QBMRx3Av7hcG2XFNdCoJgwMfpdPTKB4X3mzgB3Lh6lR/95Kf4L77wW2A8rIR5IZm3QFVxmGdsOwut1ljaLiEEa0pyK8t5NYI4teKYOROwfololucC7leuvmiegrWWm0lGbIJzp9OEUqxIyR3h2I1ikmHTaXleXxD1xeLpgdd5HhvUVRFPwgPrKOOEfHuXO1dmsG3NR5RHai0Hvs+hdiReX+6hFIA/egouivFMwG6f0DlSiutBQGdIBpuQcgiZMjWZSlKKvMNc4HMYmMHt6GarXfS9JFqzKBV7WrEqLQ+s41WSkLdatVcT4ITPjHVcrRyiLNnKM46MP1Y7ccP4PK4sT+Q5f3OeV/s2SYUThhtIpkvLfpoMzbMTScJi9xgZBiElz5RkKUrYPidjzpYly2W3Gtl3jGRasSoFN7smn9tDwqttFNX2GGNeooRSPAU8Y3hUVKzkKb/5dO2tiNPMzAyHh4cT4jTBGXywEfYT/CuLxqtJa00YhgOtOqirUHmenyFODWlpljXE6YPE+ykO78f3ftM3829evQHUragDrViVsOopdgJDyzfcd4LHleNGnCCPO3VraQScUsTGx8TxmcdmDo8IgoCXl4xmEVISeRqXJAPLbZ7zqCjZNh5HI5yrB9YjBM+1xBjDYnR2XcuIutI0pgFmdXTE1HGH61HM/bzkIxbuKY9KCI7DAH/xCiIIWRWOdyVsaMmx1kh//DgWP46ZOUWaGmwqyX3tnft99PZdSoKyhKkpNhav0ApbLBXFGx3XMgiY6+qkhJQ87VbPrkVxT08olCLyNGtKsGo8jgLDVal4VDluJ+m5x5GUkpXKcsuOt21Ca15ryRMt2QkDljyPR5VldnefKo5xWcZdzx9JmhqUWlMZgxcnQx+31vKgKFnVYmg1UkjJKyXZMx6PK4c+tZ67UnP0BsMlhda8qwTtquKPv/JlkmT49o2DhjhNMMFpTCpOH3L0Xwz6CVFDkhrTS8/zelWl/uc1J/9mWRPy+0FXnMyQWIj3GlJK/t53fw+//09/nr1TuyeUIlWqV+lxgUFVFbeQTFnI85ztoqDjDd7hHyrFfd+w2m3ZWWu52YnYb7Xe6MIBsKMky1b37AlkkvBA+/VF7JLrPNAKH497aVb7EFnbrTSdkCab59gsYwrBjJSE2sNXGicFmbVEQrLvG45UTYYGjw2JSxKyVkiqFPcdHHYiDqdGTwcOg0pSls6pkgCsSniYV6xfoPUJ45hpE7DVrcq91gKFz3JlWc2Lc/PbhkFaeyL+pv5MpTAsFxUrFGciTaTnsQPsUB9HXqm4KyRBWXE4rK0X+BxHdWstucwUoBBspSmdsiKwlkcVVIdHuLkZgiQhvqDqtacl9/FZHdIavpvmbBjvXE0e1JOIK8AV6dPu6pSQEu373aigs7Blic1yvLJiTklaSmO0QkmFFYLMwZFvWHGWP3v1kr/48NHYn0k/JrErE4zChDh9yNFPnJpJujAMe//vJ0TOOZRSPVLVX+VpnjcsnuX9xvs5VXcaNxYW+dvf/K38t3/8B+fqeoSU2G58BACBj1WCRSGZsyCqioMsZQvHahDwoKxYA5Yrx1qrhXsL8bkQgldSYqKIAEHQzUc7j8rabh5f889WFlz3dwSvrOVWHONKS7G4wGNZX+wL54il4jAIiF2deD9AzhqLBk+PLG/fkIpXqn7dM0CHwdBpqVFwScotz+fZGK7nz33ObTG14pi2OWv3UGnNinPclJJ0jIDlfnSyDCfNwOdilWJFCO45zXYck4xwXxdCUHrembbeNQsURa+td9xucTfJeCo4c1xaayHPMXnBgtK0fL+eOnT02qHp9BSHQuC0YMnTJEpyTUpmu6R/K8+Jg7NEak0KHpXUOXhdXI8StoyHvUQVeF8p9ny4bx17r1+zZgKmfJ8pIQi0h6cUSEnhHCmSY9+noyv2tGb/zPtIUPXx+Rurq29MnCYmmBOMwoQ4fcgxrOI0rLoE9MhT/wQddANuu+2ypuX3QeKD0Dj1469928f41fUVvnB8uZOq9LxeYj1SYYUhSBIWj44p0pSrSUZ+4zo3um0h3/Nqk8Iu4xGInrVhPwkSgiHGlYJ0ew9vZgZjAqarZgCgfrEDrIMKh3WOCrBISiWopCRXUDhL4WrfJpumMDuHKkucgK/ZAqn97pYoQL1x33/K+AOkolSKJ9KxJCVenPDCHx1069KUB9pjTYmxdGClUpRB3R49HRXTimOmupWmYRBC8EoJvNBwbf+AzTAYK1D4dVWiKo09Ve1riOKMHzAXJ7wIzmp9zmyDUkSqK8zuau2udsl4UlnuHB3zQkqWtKbt+/W0n4UjrdmXklda933WNantf0cRhnX7zfhsd60lCHychGtSMWshy3O28oykO4m44SkWo4Sddti1L/DJhxD/hsDZomAawZRUhEriq3oSshKKTFpans98q01ZFLzAIkz/BF4TTXSxbQPA51895++84flhZmaGg4ODi584wYcOE+L0Iccw4tS0UpRSA1qn08G+DVlK03SAvBRF8YG26j4ojVMDrTU/8anv4Yf/2f9FNMb72qrCphlT1nJFKUKvvuPPheQwDNmsIu4sXa1DY/Oc6BLVjKHvZy330oyd2zeYQ2CLvHZaHuKJcyYjbwiWogTa07zSkmUL77qKe04Sd2K2xwz6HbmtZUkkhmhghGBHCZzxeeRgc0hVxuY5y0rXE1uXON72leKOMTzrC69txTFTQcDWGPtSKMXm7Ay3HURRxME5pqMAVSvkBrLP62gQR1rSwa9NLW1x7qTZafS39dCS28JwVyl284xNJbsFv7ME6Ty88D0eOljvWyZ8n21gG3DGAwnXlWLGQlaUJHnGVOeYNDBUccmi0oRS4mmNkopKQO4g1h6HQhEJiIcOFkhaJmBTCYQf0qoqblhHnmdslBXiki3cr3Q6rG1usnzr1qVeB5OK0wSjMRGHf8jR6XTY3NwEGKguNb+fXpZlWY+oNI81+XSNvul09t37jQ+64gSwfPMW/9E3/IWBbDBbllTHx0xHEbeTlOXSsWzhjpDM+D6xMbwMA1Y9xRMJz5Qkz3OuT0/zzFPsa0XLGILjzhtvl7WWB1nOc9+j1JodrXjuezwUkpnocoHFtiy5m6R0jN8TXGd5DlKyoQV7gc9j6wg6l1tvP1pxyis7ukIplGJNK6Qx3E8LXPdYq8fcBStqPIH6aTwTgkdSYauKVpzUlaZLrEdIyQslSUzAgzTH5med5RtIrZm6YN1WK1Y8zV3PoxWdHRa4CDpOuKs9NloBTwOftBXy2DqmOvGl/x6l1rxOU4IRLXchBML32VLd49j4bPkeU77PovagKNnyNRuhYdVTvKtqfdlzJdnTisp4teh/xGdyhMU4h5CSxPNYlYIN36dtDA8ry600xY37GXmaz628e6n9bzAJ+p1gFCYVpwnY3d3l1q1bFEVBu3v3LKUkTdMB4tQss9b28ulOB/uWZYmU8gMlTx+kxqkf/+HHv4v/d+VdDsqKCkGMZNcYjqTkaCAuo85FO32ZmI1itAl41dca2laSBd+j7ER98SfjwZYlj0rL+qlct8ZpuR7VLlnLc+wFnkEuzViWkhXfG9DMbJU5QgnwvJ6wNwwCHuUFT6oSMYYmqR/XjOGpd7EZYqQUHSG47RTR0REzSN7VEmGrOhqme7z1CqjO9gW1nfyU3T6llIL1quLa4THl0uLI9txFaEbr71nYHxEBAmCr8sJsPCEEG0rQNoZbccqGP54JaZgkzBnTyy6Ek2BgbTweW8dmHHE8JIB4FJKpdh3ePIYvmxCC21LxfCZAKIXwPe5LjchynpUF7oKK3GlIY5iT3TZh8x5SEktZu6QLn3ZluW4dWZaxYSvkOe/x+RfP+VtDcvIuwkQcPsEoTIjThxzGGLIsAxhJkk4vk1L2Kk6e55EkSe/k2ky4PXnypGeg+X7j+PiYtbW1D7zqBPCDy9/Af/OVL1JqTV3AHe0x1I8rB/8fe28aXFl61nn+3u0s92rNlDKVqVQuksplXF7K5XKVTRvs7rYNQcfQgwM8wDAxEwzYPT3DMDgYmm5moj/wgZmOiSYGgiGCiPlADBO4babbpo0xEYYgwIDbZRoovNDl1JbalcqUUrr37Od958Nd8kq6kq6ysrLSWfcXUZEl6S7n3OWc/3ne5/n/90grIfe6jM7f8X3OF5bdekTZoymiLQqm6jHzA5Vjm9bz5sl00Foqu3usV4KuU1Nmv8Y5pZnzD0/AQex5nC9Ldjre21grbjrJsLOE9/ZZD3uPNCnKkhOD0jpwWUYSZ3gS9uI6oyMjWAROOKxUIBq5etY1/nWikaXXytuz0G4YK7KcS2VJPjxEludcjgXSOuIs566A8pjXphtCSpYleJ7h0u4+q5Wj+3+nVscNDZxsFNqkrhV1HFNxwrJWyBPEaHVvH+37B8R3J4UxzAHKM1yNE24XBenwUE/7Necs59OMu6csHdosI+O+7YBrmm86afAFjEcJSZ5x2/d6MoyVnoeOEjhmQOKAiPI9qnnBuShp9F4ZjTz0nfmrnTv8xVe/yvjISE/73cLzPPI8P9N9+rwx6AunNzithu9W07cxBuccUkriOG4bYraSzZMkwfO8tmDyfb99uxYzMzPkef7IhMz29jbj4+OPLFS4k+8aG+Mju3f5N1sbPfXZWGuZrEfcGaiQnVBNuFMNuZTlbEQx7pTsOJtl3CgsiyeIpk72fY89o7lSWOr7NXaq9007z+/XKIOATdM9Q0x6HiN5weEkMCEEe77PPWOYLCzp3j7blfDEikkZRezp00WT3K9xRSnq2rA91KiAXQsClvyzRWG0Ph1De3UGAp/V5gn2Yj1mrWmM6UIfURSMIxnICygt+1nGHedw1ZP3J/MMa1oxlZfcrdWJOyqGu1rhl2XXnMGuaM3KQJXLeUFtv05t8GhF5fx+jTQMuWdOP4yXnseK56HznGtJzmaWkAydnCkpAh+1X28ImBP2eyLN2awERz4vQggyz2PVA2c9zhUlI0nO3Sxlt3Jy3EzQwz5BQ0TFvscq4AKPwaJgPM2pJwkbWqGqFUpj+Pr+PX5wdranxwT4sR/7MTY2Nrh9+zZf+tKXDvxtbGyML3zhCz0/Vp8nj75weoPTypY73PTdWoLzfb/t52SMIcuyAxWnVuxKK8/JOUcQBAwODj4y4SSlfF3dfT/xoe/lK//m/2WxPHma0BYF00XJrTDE9mA3sO4ZppQ80MR85DFbZpSBd6ZeHyEla55EyoCnSsdSrcak57EeBicKOoC8KHFadRWKQkrWPYmQFWaBjVpEdMzy1QXn2D7GwdwWBeNJykgQsBIEDX8f7rexb0iJPutyZhwzow1L1aCxlNr8dbUSti8MhJTgedwB7gAYcJ5G5yUXhKRqoShybtf22fM8xCGneCElq76kqmXb+0pqDWHABSEbDt49IoRgwzNUpGQqSlnyVNvraypOuRNWSHowM+2kMIYlA54WzBQla2lCfMIy12boM4s4Nl7FZhleJUScZgUhJbueZBdwWnBFSIK8YDVNiLu47ffeyn7wOeqeRx1wRjGY5VwqHfU05T8s3+In/8EHex4i+PznP8/q6io//dM/zec///kzb0ufJ5t+c/gbHOdcO5suz/O2cPI8jziO2yKqc+KuM2alVc5WSh2Y0HsjpYsPVCr8zy9+J7I43r/KZlnDo8nonkRTi1uy4XhNkh75m0tTZoU6U+yJtZaiHhHs17gUxVx3AqRgIk1RShLE6anu2htFjjxlCcNpxbxujP5fjzPo0kA+4gVHKmSuHnEtybgqJNuBz5xWpF2qD6nRXPV6mz6zRcGlKGbM87mpFcWh57xlS6r14x2mhZSUvmFdSW5KWPQMteFhBnyfaw6eKmEqyRio1SmbLvB1pVg0mhsIgihCak1FPNjhNtKKW77mKSdw9To3spwN35xZNHWSac2cVpR+wExe4h0zPSa1Zj1NqR7TKD5ZWpa7mGGchNCaNSWZNw338WknmIrTAw3faXF8s/1hbFFgkwS7t0dlv86FKGYqSRnJCySCiuezWttne+dwnfRk+lN1fY6jX3F6g2OtbQunVpN1kiTtilOnmNJa43negcy6SqWCEALdvBJ+PfqMHge++zvewvff/Baf2Vo/+sckY0ap3oJ6DyGEYFFJpp1mvrPylGTcULrh4N1FpFprsXHCoLWMKEXFeA13cwc7nse+u58BN1FP2Do30jAsFHBdSkgylmyB6GLMmIUBV4RirQSKVFgAACAASURBVIftz7RmUcNA4jif5CxQIptLv3kzwNVay2AUM+EH3Pb9RjafEIhTrut2pMDG8Yk9QEG9ziU/YN73EMdUt0pjuIxsO633glCKWCmWW79QHjYXjArBaOkwQJwVbBQZWmmmooQUoHK0cmiLAooCWxSo0lGRkoqQeBKMVJimOSgSJu7tY41hslIhSTPu2JLcGPC8B1qqzrRiDjAu5GqUsOVKkkMVqLha4XqSUxMHP782yxoO3w/YWA+NCtgiDYuDgVIxUTr204T9JMV5BleWjaqWdQ1XeinxtcbIhjN94RypkERasycENSmpq8MXEgInDV+an+MHzp3reduq1SpRlzikPn36wukNTmfFqRXO2+kC3hJOLbHU6n3qvF1LLD1qP6XHCSEE/9P7P8BffPqTbHZcgeso5pLvMd/DdNJJjz2vJTMYbmYZsiy5pj0WtMRZS5mkDJSWc1oRGh+hJHFTINWcI+oMp0WCur8QUqlHRH6AbZ38tG409vqGwUJxsbRsxzE7gd/uSZFaUz3j0GQt8Nm3lkmnsPWIzbxgVUkuKUXgByz6HnOmmenW42PelYJrokO8dOCShGkUm37AglanPuZd0ei5Usc4ePeCNIY9oFWjcIEHueA8grJWJ79zl0uDgwTDQyjPxwE5jlxIUu0RK0VkLfVm8zNdPjN27BwTCIxSyCQhl5JRrRl24NmGZ1icZ+yWJftSIn2vp8m83DPc8gx+UTKTl6xkCWmHgFqg5LJTdF4WXM5LbqnTX9vTsNbikoSysERaEVqH2L3HFeewAraNJvU9dpRiRx1eIr5viIk+3p1eSMmXlpf4geff3fN2tfo/+/Q5TF84vcFpCae7d++2f9eZRRdF0YGKU6fVQKfTeKejOPDIGrWttY/NsuDY8Ag//c7n+edf/TJCKSpRzJDns3xMpeM02pWI0iKKnGUhmNyrIYREj48z6wQJoiGQcMT6eIHUlSTlXBCw0qViIISgZhQ1gMDnqpCoJOdWmeOqFeIsxfneia992yk6ywitY8h4KClQecH43R3C4WFyX3InjrClxfnlmSonQkqs0diOrDRrLeNRTFAJmW/ephfuSsE1qdrRJq8Gay0iirgkNIOBT4JjfaDKkDFs+oZLUjPgSjaThL0OQUrDLOHEz4r0PAaynHklcYHPNQR5krLoG6SSIBVOB7i8YEgIRqSiYkFYR5yn7NmSHWsRYfdG97RZgQpoxN4sZylZtYoIAvJ6jPQ9rFbYosD4/pmrTTZJ8PKcMdlwNheHol/IMibCkHtjo0RBo3fqvHNcE4pamrJGjjhlWOI4vnx7k3oUUT2jOG5dUPbp06IvnN7AtKbpWgKpdXBoVZnCMGR/fx8p5YGlusPCqdXf9HoYUb5eHk7H8Y+efSdfXJznPy7fQoQBawLIMlxR4MoSbR0DSuMLMEJgpGxUD4RECIkTUI9jlGcohCDThlhZYq1IhWDHgvMMl5XE5jm385QkCJA9TKd1Youi4dMke4gq0ZoVwEnBQCG4VFi27+1htcQ3HoNSEUqBpw26WSkpnCOj4RS9JySpENzOM6aFYXegys7QADN5yaJRCGuRZcmI0gw48C1gLVlREBUlO64glapr9WQFx8W85LYHqh4z43ksBD5Wnk2sCilRxsM2w5bP9FpaC1HEJaEY8gNSCeuex7rWbMimFFKSsCiRnscmsEljlH5SSMK8YD1JqIcnT5q1WMoyfCFIjWaZRmXruhMk9ZgNvxFPIzxDBLQXmqTAKR/KRqDvOSTVEhSONM/ZzVJ2nYOwYcOQmIaACgXM5AW30pStSshs6ZgHLqU5t4LjrTdskqCygnGlqBqDVpoUx57W3O0S/WILy7XScjcIWFSSQaUQsmFx0IopcoHHUGm5YB1ZmrJSFtgujeXHsQv8+dxNPvS2t/d0+9bxsC+c+hzm8Tnj9Hnd8Dyv3QQOtP+/W3XJ6/CnORzs+3os1b0eYu0klFL8D+96gV++fZtbWU5oDJlUpJ4kKi05jr3W9NZxy3dHAmgb+yeBJEmxSrKgBCiDlHBNSLy8YDNN2PNOTrRvcT0vmfOO+jR1wyYJXpYxpg1V4+OkJBioEhQ5aeBztxnA2n0JpdELM5kXZNVqI1NONMTaonJcjhM2qhWc1uzAfZsDKUF7OGtxhWJYKIaEILSgHBS2IM5z9kqLyQou25I4DJl7FeHIt2zBYJpRHzj5sGitxbWFkk8qBFu+z4ZSbLaEkndUVHjm4LYJYxpLX0oiCLgqJF6Ws5qlxMHxIqocqHLdunZPllCqsbyK4YZQ1GsRW8FRkSmEAK3JoSP+RYDycEahikZUSrV0GAR5mRPlBQtlgZaSp0rL2u49BoYG8IMAoQQ2yxBJypiSDGgPzxgy59jXHnelZPOAQBLA0eU0v9mHtuDp9rCAduJ+SGPr3lJSk5IaDdEZlIrLTuCSnJU8JaueLKKElPzJ0mLPwgkgDEOiKGJgYKDn+/R58ukLpzcwh6fgWpWbVtP3YeEUBMGBcN/OSbs8z4/EszwKHjfhBPCm69f5vz7+T5nfWOd3Xv4bfu/WAnvOIU7oweiVQjQsNlstRtaYRo+Pklh8LgvFQGnZSVJuK9HVcHC0XmfLPzpC3mooH3GOUa0JjEcO3NOGu0Kwbu7HZEwHIWvi5Jw6lyRcR7FvDGuBjzhUBbJaEQufMIqJj1l+EVIimiPmB+bylMYpid7fR3gKl5cMhJJzFqRz5GVBUhTUnWWvsI18tVOWAZ0xTBzTJF7WalxEMuIH5FKwpg2bRt93HFfm1AqXPsE53JlGVQ8lkQKuIdFp3lwqOyoIduMEF3gHphKF1iwBBB7TQrJfr3Pb93uqYgmlcM1Q37ZjtzI4rSCXDClNhuS8UtRvLsLFcaYQ7CnBPaXYDgLutLelJZpPNoO1RcHVvGDPD1g81IemxFHhdGB7pSSVkgXASY1RcN0JdJazlqREx/hE/fnGGmma4vu9TWQODQ1x7969vnDqc4C+cHoD0ymcjDHtikFLAB0nklq/axllHhZOT3LAb68IIZi5dJl/duky/7Re5/e+9jKf+dYr/G1tD/EqxKVQilAquqXDSWPYaP6/CzzOOThfOqI0YdWWyIEBdBSj/YDIFoi9lDGpGPINShoS4I5n2BeC2oFtVIiOSo6zlizPkcc4Srsk4ZoTxMawKMURwdTJPaW46vksdvQp9YK1lktJSl4dZFVLJkrLWp5B4NOoohic0VCWSF0ypBRVC4FzKATWlqRFTmxLdq0jbTZS3xFgo8agxAVgxPMppWTLD7gtBdttoeSfuW/N9fi9aIthLdFScMMJSHOWs4yi2ohNuW0Ukwi6zHCC1iwCwg+YEYLdWsSdLhWoXhBSYp0jSDO8IGBjcJBgaIDFskQohSot55RmADAWRGuJtSzZswXRMUusOoqZMh7zhyJ9Wig4UTgd2EYhKJpu5SgDzQgYd2+PulLseqb92dooC/5qaZH3vOnpnh57cHCQ3d1dJh8gJLjPk0tfOL2B6RROnudRNr1aThJOZVkemTax1rYNNNWRqZfXlsex4nSYwWqVH37xvfzQ8y/w1bmbfPobX+OPNtZONZrshtCaQIiuwunA7ZRil0Zfhwt8KkXJhd090p1d/KFhLlR8dgKfbaU6KgWyuWx0MgOlY7ksj9zOJgnXEaTaY0lyomDqZEnCrBXc7DFPzKUps0gWfa89DbguRaNnq/M1aC5NOa25BxxIHVMKjMKVJa4sGRSCQQRenBDe3aUcrLDue9xpLa+p7k7qZ6F8gAGtwjSqSE5qfCm45qBIUpaLgsAInBTHft+cViwAIvCYFYo7tTo7PebV2SxjPC8YCULuaMO6oZFRqBRps+FfDw5iNe0eJODIEuugEAwjCZrLf9aWRDs7xCNDLJjjJ/IUr8ILzuiGVcbwEK4omBCSodKyEyfc1pI/XpjvWTgNDw/3vZz6HKEvnPoAtJ3A4b5I6pxYa/2uNWWXdaTBt8RUyzjzUfK4NYefhFKKF9/0NC++6WnWtm/zOy//Df9+fo41W/Tu7yRlj8luDWxRMJKkjAcBtwYqXBsY4Fu25KJSXBeCNM3YKGKyHhuTASakYK4jD8xmGVdLS2HOJphaCClZlI0K0uYpE1MD9YjRIGBOHJyYE0KwLAXD9Tr3zhAqK5RqeDIBUZIwFQbEkxPsJTHn/YDzpaWWpKwJ96qsCqy1pA4e1HNYCEFmNAuARRNGMcnOLhNao4aGiZ1l35YkUiAP9bk5rRsThr7PrHVs1+vsVo8KKFsUjMQp42HAnlRsBYo7SgAHBU7WFJnHW4beX2KN4cDtzicZ9ZEhLiPZTdJmhfAo6iFN5Qqt2QK2AOtprpaO+tZ2zw3fraW6Pn06+fY44/R5TfjSl77EZz7zGX7xF38RpdSRilMURW0vp04jTGPMgSm8oijwfZ8syxga6i1A9GHx7VBx6sblsXH+x3/wQT72ne/jD77+Nf7dK3/HV+/tnJgJBg0PJV2cbqJks4yJvKQS+CwFPnvNpbaydAjPtE8mLvCQeSMCo2qhlsRslCVlJUR2eV2dtdSTFKohNsuYKh3WMyzrswumA9urNZkQmHpE3iXY2BYF1/KSu8Hx9g6Z1lxAsnPGZT9oLC/eUIaFpvnmjB8wp1WzYudxzjnGSkeUpqzikGcdic8ykjNOPnZS1iMuIBhtNqOvhQHB4ADLAq6VjpWihMCnCgwpTVBaPNGwoyjLkqwoiK1lzZbERcH1SHDHWfYCn4Ek46Lx2Lcl2+H9z8px76VQiiEpTxRO3ajUI2wQkCjJnHNcsZLdKKbe5bV8GHYmriwZBp49N86zExO8ODnFmycne+5vgvtLdX36dNIXTm9gpqamuHnzJkDbcgDui5HOzLpWZaclkur1eluwlGXJwMBAO8fuUfK49jj1ShAE/ON3Pc9/9s7n+NrSEp/6+sv8/tIiiWeOvSLWJ3knJQlXHeB5LCvVbAC//57sOItN8nbTuBAC53ltF3AX+Jii5AqCoLDsZSnrtoTmsMCodayUOVMRyCBgRdljHbnPyo5SXPN9Fg4JH1WPmfa8xhTgKe/1soTpQrB4hue1Wcas1Myp+8teSwKGa3XuDVQRSrWX+lzgMWwtg7U6VgjWcMgeKlw2z9mXktaEZC/bNJjlXDAeaMNtz2NbCu40lyavOJhvjuvflJYpHVJLYu5Vq/ebu1vI5rKktbiixHg++0o2XOVv32FleJDFwACnN7hDQyAHZxSBMo4ZDgLWm9svhGBVCQZ8j8l6zHLoHzh2KHn2T5QrSwaAt42c47mLE4wVJd/91rcxMTFx5sdqMTQ0xP7+/gPfv8+TSV84vYGZmppidfV+7Gir4tTpIN7KrOv8XRAExHHcXiJrmWjW6/VH3hzeCh/+dkdKydtv3ODtN27wXX/4h9zyNL879y3m0+SIWFBdXl8XRUwrQ00blk9oyL5rLZW8IOmeGYyQksKTbTduJ32qZckFJ2A/Jrm9xdWRQe5aSIqCEgdKN80Xm+7Nr0I8L0rBTAELzZ/H6jEi8JnvUZwJKdnUjsoJ4cKd2KJg1gnmjDyw9FdozUh4tHolpGRfSvYHNM5aBkvLRevIsozlokAcEzocOkg5fqHOFgU6TrhsDL7nsScVm76g3vpsd/RYhfWIHd9vfy6EbIQH+37A9SRjXtK14tZYPpOUNGwfylpMdewcN6TiVhxjT4iuOYw5w8WKyzKuGo/FLmaZNaWo+x6zecmcy9qRQj24i+GsJbSWZ4ZHeOeFCZ6/PMmzV69RbcZAvfLKK6/62NCvOPXpRl84vYExxlCWJdbaA6KpRZ7n+L5PkiTt37WE087OzoGDUhAE7eW8R0lZloRnOOB/OzBcrfKT73kP/817vpM//rtv8m//7hv82Z3b2JYre8dtda3OVT/gju+3Y11OOuUIoxkry54dsl2WMVA6TKC5HXqUVyYRSUwUBOAsHoJASjwhMAK0BW0dWgikaGxrUeTkeYnnGayzlNZSWEvpIHOW1DlS58hwICVLQjC4tcf4yDC3fENxRnfqWCuuhwHzpyzZWWuZLkrmjO7aY7aI42ppj32thJTUpWSehilpVSkmrCNLM1bKHDpG2AekIjskNspanUtCNr2gJOu+x3JrulUqZJfqlM2yRr9al9ck1YoFKbhu4U49pn7ED+wgY0juKsWiUkzgsbO3Tzo0eOJ9WrheQ6WLglnEiUarTivmpOCqVWxHEXGlguwSiOysxSssbxke5tkLF3nX5cu86+p1hgYGul6stYZZXg3Dw8MsL3cL9enzRqYvnN7ACCG4cOECm5ub7WW5LMsO9C4ddhUvioKRkRHW19cJw7AttIIg6E/VPWSMMXzobW/ng299G3Nra3zqb/+a319ewlpLNUqYCAJW/YD5M2S8CSEIvZN7PGySMF5YRsOQu9qwZeB2s0kY4LyqUk1T4kqIhYMO1d3wTOM/oHOpylkLzjX+tRaV54ykGaN+QJymlFHMJd9nNU4oztC8DrCA43rpGiPqx3Atybh1zDg8NIN8DRBFcEpjuGjmy83TWM4LCslk6cjznJU8I5ASVxQMxjHjng9Ks+X7bErR4QV1su8R0KiOiRP6j6TkloSq8LgWJywYfezrNtrMfwPY0IoB4zFQj7lziuACyKxtVBhPoCFMC+Y6/L+OQ0jJsoRh4TMcJVjj4RzoouDNg0O8Y/wiz01c4oVr1xkZGuqpqtk58PKgDA8P95vD+xyhL5ze4ExPTzM/P8/AwACVSoVarXbACLNarbK3t9c+ULV6nDrtCZRSBM3E+5av06PiSRZOLYQQzE5O8i8mJ/nva/v837/3Of5qa4udomS4LJCJYw+L9P2emqKzLr9rjZ+PBgE7xrBt6DpRBXBHSS75PnkUUzxgbhg0PYKyjPNZzrkgpKYMG0FDNMmJCZQQbGQJ0vea7uglu2nCba26GnseeGyl2DENV+q0Sw/SRD1iI/Cxp3x2tpVkxnjM04xWsbadH0hZNCpuQrYjdDQCrRRaSaRz+NpwXUC8cZurvkYND1OUliiLKa2lFA5pTjfnBDhfi1kOvZ4mMOtKUfNg2sFGFJF0EX5CHTz810KfoiiZjBKWg5O3JxYcyAjsxmSSsnyCMO3GjhBkacY14L998bt5z/XrjI2MPtDy78OoOA0ODvaFU58j9IXTG5yZmRkWFxd585vfzNDQULtPCe5XnJIkodI88HZGs7Qm8bTW+L7/uiSJf7s3h5+V4YFBPvFf/AhFUfCVuZt86msv88erq4TaNAJdS4cnBLYsScuCvaJgtyzB99pi464rKaMMoTXns4LzYcCuVNwOVLv5+DTpu64kV32PWyeMlB+HTRLGS8toEHBPKrYCyY5uPa/kqhPcNIo14Bo+i0XOsidBgZMBo01jzzzPWc+zY60U9rVimoCbh/Lnxuox9wKf/ITPjU0SqnnBuPHIa3WmcNjREfJWfiAFmVIUAmrNJTuE6CpqLJKpK5dYd5brTrCUpeSVAFeU+A6GlaTiwCsb9ThrS7KyIC0t+9ZScyXCNprQT9rmwwilWAQG8RmLE251VJ9slrErVaNxvINEK9aBmaxgTstjq1W7ZYFN02OF00itzr0goOwxAscmCVesw/MDlioB/9UH/iEfeOatve5qV5RSB2xTHoR+c3ifbvSF0xucmZkZXnrpJZ566ikqlQo7OzsHhJMxBudcW5x0Bvt2/vx6BWJ+O/k49UKv4lNrzXc+/Wbe+6anWdne5nf+5q/43OI8i7ZEyEaPjNMStEKXlhGlqRYWX0qKwlLdvousVlmXgm0JwvOQ6myv45KUTCvNXA/j/zZJmLCOIb+zonVUpOl6xHrHYy0qyYxVbfFzYMJNGpQSXBUSP7fsZglbggN+S3MCprKC1eZnZLAekfkB8aEeoaIeMe4co76PUJod7bGtFHUpmR0dZs05RpKMrWqz0qXv5weexkicshJ4CGOYAwaFz5WsYAFLGQQHDSThvjmntbiyxFjHRBQDgummuCptSdZ0Pt8rLXEX/6YW+1qxJ2DWwq1mlTDMMrY9D9Gtj0or5gXMWstckiK6COOGl1N3S4IgilBhSHRKb5q1ljCKuOIF3DOGVSEQUjDgNM9fv3HifXvhYfU49StOfQ7z5Jxx+jwQs7OzfOpTnwKgUqmwtrbWzmVqiaJW4C/QXo5TSrUdwzvNMltLeY+KJ22prhVj0ytCCKbGx/mZD36Yj8cxX/j61/jMK9/kP+7da0S7aH3U3TnwGD0/SmY8SmcZlopBIQnKxgGhsDlxllNzcM+ViGOWAIUQzCvBbCGOVHUAyihi0gl8pdkRgk3fsHXM8l+La57PXEcYrhCCOSWZzS035UFncSEE1phmxltjAvCcc5wvLWVesJ5nJGFAZAw6ijEC/CBgS4DYrzGhFIOeTy4E257HXQE7rX2QEolktFZnIfDbIcSXopj1My5PXqiE7HWIiH2t2JOiEVBbj1nzTdfKjmiGQVsgznPuShCtl+aQ83kVGJKKsHQYIRDOUZQFaVEQOctuafmWVpzXmiCK0UKzfMLEmVCKOSm5JhzrcUIeBkf+PiSPmmC6JOG8H7B6gmiyScLlEiqBzy0/YM409r31mXju/BgDZzAxPY6H0eM0NDTUdw7vc4S+cHqDMzs7y9LSEtBIAk/TlJGREeCgcDocCNzyfTrc65SmKdWHcNDrlSdNOHW6tZ+VShjykeffzX/+3Lt4eXGRT3/9Zb64tkKtS9/ZTrXKhXpM6fvUdCNxvo0yOK1xRYHvNKNKEzaXALGWNM+JypK7ZUlpFDc9j5nCMictxDGTQlIJAm4bj3V1f8z/tL1S9YjNLo3rQikWHFxLM5bD43ubDlejpIQpqQisxdu6jT84hO8FBM6x6ftsaMVmS4h1iVSxRcFIWGFHNf6SasUdDJfrMWs9NFBDQyTc7eJ5JKRs5Mz5hhkEW/U69RO+N7ulxRXFkX6hlvN5Cof8mw7m9QlrGRUSE8V4eU6ZpFwWI6xZe6yFghCCW1pwUXjUo4haRyWvm5eTzTJmlGn4Sx16LOccXj3iivGomc4Il6OnoOcvXTr2dTgLD6PiZIx51eKrz5NHXzi9walWq+1JutaBptXD1KoutSpKnbSqS60eo5aAStP0kZpglmX5yE03X0tar/mrQUrJs9PTPDs9zU/v3OXfvfw3fHb+JktZeuDEu1UNuRTF3BYexeETshAIYyg4dEKWErSPK0soCkaUIohTyjRlsh4RV6usDg8gpQB5tny3a8ZrTwgexmnFpoCL9YjNLs7ih2kZey4XBVfSnHTyElUkN7MUFwY9ZfKdTzIWAo/Ow2SmNVtCMH73HrfPDZ+6HZdLGiLhuBvoRoyKT8BMXjBf5Lgu9hq5VgxJdfL0Yhecc+g44Yrx0EayUQnZUlXe5ASvCEelLJkoHS4vWEkisoHqkerXppIMeQEX6jFbHYLR6xA9bT8sfTA7z2YZE0XJgB+w7PssHKouHcZmOd91Y/qMe9mdh1FxavGoWxD6PN48OWecPg+EEILz588fOCgcXg6RUmKtPdJ/k+d5WzC1/u30fHpUPEkHtIchnDq5MHqOj7//7/OZ//K/5l+/97v4e0MjyPz+yWS9EnIpzZHF2a7MXZ5zsbBcEIo08Fk6N4IcH2N3eJApoZjOC/xaDdvjiUvEMdunuEVnShEFAcP13uSDX68zi2A18Ng1hnmjuGA8RmqnRSQ3hMBwGHSNwCmU4s5glcu16MgFxWEqgd/TVFmqFTe1YtR4TMUJ9lBTs/Q9Brt4G3Xd9jynWqsznRXcQCB9jyXfMK8kUdOzyjmHkJLYGBaUYDEwFJWQK1IyU5Scr9WxHd/lPS3Z9Q1TcdzeZ9fxft3IS+bV/eZ4VatzI825LDWbvse8EuTm9Ov0G2GFGxcf3Om7k4dRcXqSji19Hh79ilMfZmZm2oKn1bvUyeFlOWhcgWVZRlmWeJ7XdhlP0/SRb/+TxMMWTi08z+N73v4OPvy2t/PK6gqf/tuX+f3lRXaFYCnwuJFmLOFOzMqzWca5LOd8GHLPGDYNjZ6lzmUuo2l40UskPteFoqxFrNmScqB67L5dl6Ynd/B9JTkfBATHjNi3tvN66djxA+b1wX6qTS0JgvBUj6PxNGPphF49azQbAq6nGYt+99F9Wa+z7vv0epgVQnBXK+5IwTUH9VrMdqURRSK1JiiPHxzonFSsC8Wa71FvCRXvdH+o1u3WACS4MOC8g3NlY2l2pchJKhVWvIbL901RkEoNUnKxHrEa+NiyZLweMRwErPl+47U/xZD1MO++cPGhDXs8rIqTUoo8zx95gHmfx5e+cOqD53n8xm/8Bu973/vaFgOdvTZCiAPVJaB9m6IoqFQq7abwra0touisCwoPThRFfPWrX31kz/daU5YlSZK85vv0veMXeV91kC+trfBnO3dYUJLLezXWhwcPVEhsURDs1zgvJYkx3A18do+xLEjiGCr3e5CsMdwCXDVEZxkXo4Qiy7ntKUSHq7atx2xJgRC9HY7uKMl5B3EUIw41avu7e4xoxVIYHFvpSbRkURgu1yPWtT7yGLYo0M7hThmlt1qzDEzs7rExctSUcSwr2KxUzpzjJ2Qz8sbXXK7VuI2gHBokj2PoiJGx+zXOFwWh1uxpzXbgd0wqniy+61EdTnAJF0qxQyOaxQmDAc5FCbIoWLElEzSGDfyyZFcIzmUFhWfY9r3GNjxAfqGzlvNJ+tA++845arXaq368D33oQ+zt7TE2NvZQtqvPtz994dSHMAzbYqclkjrH/K21Bybo4P70VytmJY5jfN/nhRdeeGRXZs45/vIv/5Jnn332kTzfo2B/f5+VlRW+4zu+45E83/toDAF8+eZNPv21l6ncvs1N4wjimEkvIFOK1YEB1k/pTYHGxFo3hBCUvs+G33jPKkXBpdISpwmrCGaUZt4/Wz/UnWqF63nJYpIgggCbZUxb2BiosqmPn9prb5NS2755yQAAIABJREFUbAwNcrEoSZthvi3G04zNHr2pnNZsDw1yPclY7DCNtEWBPzj46pZ6jGHDGKp5wYUkwwJ6v8Zl46G0ZiPwuasqPTffd3KWmCIhJUXgs9X82WUZZZRQ2b6DUIr9oQE2qgGy18rWMQSl5Yc/8PcZHT69d6xXXnrppQc+PnzkIx/hzp07LC4u8rnPfe7ItPDY2Bhf+MIXHsZm9vk2oy+c+jAwMMD29nb75zzPD+TOFUVxQCS18H2fLMvavQQtf6dH5avUmqh7knycWs34j3KftNZ84K1v5f3PPMPC2hr/2//3O3wrt8yZEqkNvbZC9hr5EhvDzaKgUhRMS0VZ3+cp7xzCAc6BoyPTrqRwjtw6chy5c8TWUgiYk5IZJ9iu7zAyOMCCp3py1e5kSyv8IOBakrLQrDANBEG7ctMLViuWBUxnOfNaIbWmGiesBD5nbSO1WYZNU4aQDElJYDRGaaxUZHt7TI0MU1rLehQRebrhOv4IsFnGYJZzwXigDZtVSd0zlHmGCUMmlGbQgitL9rOMrbLAVcIzxeS8Y3SUsXPnHmpfUWvo5UH43d/9XQA+/vGP8zM/8zM899xzD227+nx78+Sccfo8MGEYtt1xW71LndWlzsy61ui/EIIgCNjf3283h/u+/0ibKZ9E1/DXqsepF4QQTE9O8q9/4if5iU//NjaOGS0td+KEO54+1eTyNOtOay0mipnSHtZolsOQRWOYCUNutne59flRzf+aVhjOQWtAwVqMA885bJoxApQOpixo51A0AoYbG+Rw1lFiKUtLUVpKLLkTZJRkzhFbxxyOG5miFsXMjwwhhDnT++CaLt0zeckcBZeD8IAfVfs1KApsklBxjmGpCZXC042G7dQ5YqXZ8aEmBHV1XwjaJGH8/Cirzc+7lZIxKRktAVuyk6bcxiIqlZ62255itGqtRdUjLmtN6PnsKc2GL6i3hJrSuLLRP+Q8jy1oVKSkwikfnWsuCMmAbXxPd7OMbVciqsf3uT0/cfmxbMbux670OUxfOPXBWkuSJDjncM6RpukR4TQ8PEySJPi+3+5/CoKAu3fvtoXTo/RvgifPNRxeX+HUYqBS4f/4vu/nx//9v+WmtbjA4xKSgcKymcTsBX7XSsKxp+JanQkHYaXKiu+x0HKaV42T8D3nTsw9E0KAECA7+mbimEntMdcMD57JS25iu7ifC1ACkNA857fChdsBw84RJCnCgh/4TBQ5njGo0jXkW6vB2YFzDfEWJXHjMZWgcJA7S2IdC2XBZJZzV0pGw5CqkvjaQyrZqJYh2fN96s6RNgXTgW1FgPKO1Kkul+6ArYH0zH1TU6Vw0mfQOsacwC8ctSxloywoj4mj6aabbJJwLi84F4YUQrLu+6xo1XCiRyAPV+GEoFsnk5CS0m/6VAF4GqcE1dIy7iAoIcsz7hQ594RAhAHCWv7etetHN+pV0poIfjXfqb4JZp/DPFlnnT4PxCc+8Ql++7d/mzzP27/rXJaz1hKGIbu7u+1GcK01YRge8HF61NWfJ838El6dAebD5Mr4OP/7Bz7EP/ni71PXmk1gE3C+xxUpCfKCtSQhOubEbKOYSSD0A9aMYd0zCAEoc+RUexvHcJ6z32Nv3HC9TuiHzOv7p+15mtUeefpJ8oBYiWJuSM1etcqSahiF3shL5sriGCHXvK9pNLcfrYYZ7lnHUBiCLbklBdK0nq8pjJBn9oGpBEHDMPK4fVKKSMGt5s9OeuhCMtGs+iRZyu08J/IbsSzWuUbjfxwzYXyMZ9gEdsKA3VZTfJf36kERSpEo1Wh6B1AerpAMWcfwfo0B63j60uWH9Gz3aR2bXk3f5fDwMLu7uw9xq/p8u9MXTn0wxnD9+nVu3Wocdlu2Ai3hJIQgDEM2NzfbTrpaa4IgaJ/oWyLmUefUPYnC6fWuOLV45/Q0/+vz7+FffOUvsM2TqTCmObIuEU27AZXmLOcpRZ4zDgwHAVvGsKZko1qhTm4aFlozbuG0KFVbFFzNCu74Aff0oddIKRaca/QZeacvs7k4ZlpodjyPhaZgaoswJZjNu8fIHNn2LtWwcQRLvoezlksWgiRnwRXIMzRkdyLrddY8v6vL9rHbJSWl57WrPs73cFIymqSM1iLSvRqTA1XWwobHkxACguDMQkk+wPfdWouuR0x5HlIbVisVnr10meCY4YJXw8PwchocHOxXnPoc4PE4Qvd53ZmenmZhYaEtkuI4PjBBFwQBWZYdqC4FQdA2xexc2ntU9HucXnv+0Tuf4797+i2NJa1DOGO4pQQLvsEBBokvBPNRxG5H1EovlF38ww48V5Iya2HF08TH2QRozZLW3Mjy4x8ririRFowaw7yv2dVHxb6QknktuXFGU9AWnvHaj7OpJYue4pzxmM4KVI/mnZ1MKe/4fT4FWxR4+/tczwpmlaYMAxaGB9ET46wNDXDJD3nKOi7WI2ytdvoDHqLXd9hai96vcT3JmXYCFfgseg3zzVQrXpycOvNz98LD8HLqB/32OUy/4tQHaJhgLi0tMTY21l6Wa0WtSCkJguCIS7jW+oBwej2W6vo9Tq8tQgg+9t3vZ/HeDp+7vXlsRXFUKFaHQpASvyi57qBIUm4VOXR4Nh3HWlkis6TrbcMo4rwXMKfEqRVNpxvLQYeNKUUUcUN73PE85lUPxoxKsQpM1GM2esylg4ZQiYSkU1IIKdmVsAtUJUzkJatpQnJMRtzhx3PmbJXcMoq44GDU94mlYs33WTStvrKG7YPIS4Rn2Gjex4UB1bxgPMsRDjbylDjovgx7f8dOfj9sURDGMZe9gFJr1gL/QH9b6566KHjf9EzP+3cWHlbFqS+c+nTy+Byh+7yuzM7Osr6+jjGmHfbbKZKUUo3cq47ftZbprLXtzLj+Ut2r43ETTtC4av+X3/N9PFc9XgANN6NFhBBkRjOvJEu+R+AHXIlTLu7XcSdEnWRaMqkOhcZay8V6hOf7rOjeP1tWK1Y8w7UkR9YjptOCQc9nzijutU7cPVAoRT3wGamfHtHSQsQJWyecqOtaM2cUNvCZLkqGa/UTY2kGk5TlU2JdbFGg9mtMJSnT1nHO89gOfG5qxapsZPYdqap1qbLFvsctz7DkGzLfZ1JIZgrLWD2mPMbUVh0aCbBFQbBX40aWc10o8iBgwW9UJgtjur72bxkcYnx09MR9fFAeRsVpaGioPXXcpw/0hVOfJrOzs2xtbbWbvlvN4YeX4Frhvq2/SSlJ07RxBX/KFejD5kkUTi1j0ceNShjyr77n+5gUXUbsk4Q7Xca0hBAkRrMS+mxUQwZ8n2nrmIwT7KElKyElQUcDr80yZvOSbd/j3invsS0KiloNf2+fi/WI61nODBJX22dyr8bdPGWXBwtp3VcSE4R4Pbrhj0tF1oMHVKY181qxF/jMCMl4Pe4qoCaCENcl480mCaO1iJm85JqQEPjc8j3mpWiIw1Nes1Mrd8awriRzWnI78Bj1Gu/d1STD7LcyCAXCtcRSIxvvmpCkoc+C1xBLtgefqXdPXH7NPvMPo+I0NDTUrzj1OcDjd4Tuc4Rf/uVf5plnnuGtb30rP/IjP9LOlfvVX/1Vnn76aZ555hl+7ud+rn37X/qlX2J2dpann36aP/iDP+jpOaamptqeTK1luc5G8BadruKt27SsDB41/R6nR8ul82P8q3/4IQYOVUAulY6dUzSJkJK60cxLwYrvMeR5zJSWS1HSrmbsYrFZho5ipqVizijK1mRnUVDs7xPu17hYj7iRFzxVwo3ScRnJoO8TBwEbYcCiZ7iXJmyfH8VeGOOuFFyViutJjjxD9ajFbSW54AW4+PQA6yHP6ynUt4XTmgUl2Qo8rgnJZJy2w3VtknCvWdGx1iL361yJE2ZKy3ltuBt4zBnFspKUx1RzjuOUPOUDCKXY04p5KVjyDWXgM5kXTO3eY6xW44qFJPSZ9zTLSuLOYMrpypL3TF3tfWPOSL/Hqc9rwZPVIPIEsrq6yq/8yq/wjW98gzAM+ehHP8onP/lJrl27xmc/+1lefvnldkYcwDe+8Q0++clP8vWvf521tTU++MEP8sorr5wqMIwxeJ7XduK21qK1pl6vt4VTq7rUMsRsiao4jg/k2j0qnsSK0+MsnADecf0G//KF7+Sf/Yc/wzZf+8EgYPOEUfnDCCmpSUkNcIHHOWsZKx079/Y4t1/DHxgkBWaMh3KQ44iEZDcIqAOR6nQIPzriPxbF7HseiVKsWMt1qbklBc7XVAvBpdKxm8TcNqeberZYVoIZZ7h5gt8UcCbRdPh+y4DzTXsS797ePpkfMF0JKZViNfBY7lhqfHXftLPd21qLiCKuKE3g+dwzktvnRlDAdaE4F0dsC87kFA5wTkqeew38m1q0LvBeDX0fpz6H6QunbwOKoiCOY4wxRFHE5cuX+fVf/3V+/ud/vp2fdOHCBQA++9nP8sM//MP4vs+NGzeYnZ3lK1/5Cu9973tPfA4hBEmS8Cd/8ifcuHEDaCwbdVacpJQkSXJgqc7zvAOO4o+SJ7U5/HHwcTqJ733Hs9za3eFX/tM3sGnKlvF6GpVvu2Zbx4hquGYbrUFqMmuRQ0OEvs8tATIMOl6HljHk6f5HY/WYOPCIWw73UnJPS3QUU1RCIqOZozGePykkQZpzK88oT2nUFkIwpwSzmeDmMeLWZhl7SvNqCvnOWuI4ZSAM8MMKKs+RSiPKkrEsZzdJqUmJ9L0zi5QD+9ODcLJZxlCWc8H3KaViw/dZUS1DzEYeoKXhoUXgc0Mo0nrMmlE9C9Lnzo2/JjYELZRS7Qr9g1KtVh9pcHmfx5/H99K2DwCTk5P87M/+LFevXuXSpUsMDw/z4Q9/mFdeeYU//dM/5cUXX+T9738/L730EtCoUE1N3R/tvXLlCqurqz09V5ZlLC0tAUdFEjRzxuK4/buyLPF9nziOXzfh1K84PXqEEPzEd72ffzwxySSSe+p+sG0ZRci9fc7X60zFKbO5ZSpOuJLmDfdxzycJAjZDn6XA46aW3JRwS0u2tWIlDHhKGdwD9KWcq8WkgU/90GfintZcMwdP5EJr1pVkwTfoZu/VxSjGZtnx+y0lC0ZyLU27/j1IU7bKs1c3rLV4tRrTWc6UlNwLPOa0YnOwSjk0xHISMWcU62FA5PsMeh5XkMxYmC0sV+Kk0WS+v3/i9h/cme7b4fb3uRTFzJaOi1Kx53vMG82SEqTGHG8xoRu3WQ88prThSpy0lxxP4t2XH77p5cHNevU9TkKI16UVoc/jy5N1uf4EsrOzw2c/+1kWFhYYGRnhh37oh/it3/otiqJgZ2eHL3/5y7z00kt89KMfZX5+vusXvNcKRpqmxHEMHBROnuc1squaV2+t4MzWkt3e3h6VSqV9v0dFv8fp9UMpxf/y4e/ln/8/v8lolhHJkkwp9oxhXym2OxuUTWdF4eSqkZCSeWW5lhcsn6GiMlqPyEOf/WMas5dwDNfr3OsSC5QazTyNKtQEgoG8YDVNiLvkvjml2DQeo3v77AwNHvjbuPZYOUt/T63ONa2RxmPFD5hvNoF3ipNNLbkkArajmLwSIjxJDMStG0gJOsAVBZ51nJOSaunQQFYU1Iqcu2VJ6RlkR2WndUSwWcZQmnHB98kcbHk+a0a3q0qSs32/RNPGwfkeF52jmuQs2AJR6WLpkOe878ZrY0PQ4mH0OLVw7sEGDPo8efSF02POF7/4RW7cuMH4+DgAH/nIR/jzP/9zrly5wkc+8hGEELzwwgtIKdne3ubKlSssL7eDDVhZWeFyj1d1xhh2d3fbk12t6lIrZqXTUbwz2Pf1EjD9itPrSyUM+T8/9k9IkoRvrq3y1dUV/npzg7+9e4c79lVc5WvNFoLz9Yg71cqpNx+JYko/OFY0ARRGMyolOye4gQulGmG1SqIJmHWCJE5YERwQHZlWeGFAuFcjHrpv0VDpMvZ/GJskXCotA2HIRuCzJFvu6scfiteVZNL32WwuN3bddq0paAbttlAGpyWiLDkvFYOlw0NQFjmmFvH2gQp71rGuFTdtCVKdybT0JISU3Aa2pGS0lJzLCm7lGUXH+/lUdYCp5nHtteJhVZygL5z63KcvnB5zrl69ype//GWiKCIMQ/7wD/+Q559/nre//e380R/9ER/4wAd45ZVXyLKMsbExvv/7v58f/dEf5ROf+ARra2t861vf4oUXXujpuZRSbG9vt6flWtWnTluCLMsO5NO1Kk39HqeHw+NqR3ASQRDwzukZ3tk0MUyShP+0tsZXVpf5m61N/mprk13ROLn3SqoVIT5hFBFXjhdPI/UYAo+9HiwAFnBM5QWrPWxH0VGFGneOkbxkLUmoV0OklNSM4by15E0xY60lPaZvyBYFI0nKhTBkRxs2DA2xJHXPLdqrSnLF81mLE2zYe0+QUAqUYge46xwTQvCxZ9/ND7zzXUgpKcuSsizJ8pyVrS0W1lYZvXCB/TRlP8uIsoz9PKOe59SzjFqeUcsy6nlGvSypFzn1oqRWFJS4RvSMlA1zzKav265WbfPPa3nJShqTDgzw/IWLr/lx42FVnMIwJIoiBnowc+3z5PNknXWeQF588UV+8Ad/kOeeew6tNe985zv52Mc+hhCCH//xH+etb30rnufxm7/5mwgheOaZZ/joRz/KW97yFrTW/Nqv/VrPB6df+IVf4Kd+6qfa1aVWQ3qncDLGkGUZUsq2gOp0EH+U9CtOjydBEPCO6WneMT0NwDe/+U02k5i5eo2/3tjgb3fvcLsoThVSu1oxKQJWkgTRpYF4qB7//+3de3xU5bno8d+75pJMLhMoIYAQbolIBMQLWtBqtZaggGC9HUGs5ai17NP21O5yjv248dZ6rf3g7mn3dh8r3pG9qbZyqSiyqz2tRbQV3YhyqQFJAiTkQq5zX+ePmVnM5AKTySQz8+b5fj6BzKw1a541yax58qx3vQ8qN4emBJImCCcRXgeYnR5UgsmHMgwagAYbGDiZbKrwjOihIA15eUwIhjjg9RIKBGlwnhgkHwqFcHV0MNaZS6fNoDY3x0rukq1ZVNsNxuPkYC+vx8nkBoMsmVTOrXMuYljhiVOM0T888iJx2QIBKioqEtpmKBQiEAhYyVe718PxTg/HPR5aPJ20eby0+r2RpMtPm99Lm9/P6KZmQp5OZo8a06d9SEYqKk5wYi4nSZwESOKUFe6//37uv//+bve/+OKLPa5/9913c/fdd/f5eWbPno3f78fv9+N0OmltbbXGM3V0dFiTY3ojg2O7tl4Z7DK2jqVzHRKnrhwOB9OKi7k0clrG6/Wy53AtH1RXs/PoYf6rqZG6gL/HRKraUJTZuk8DUNDRga0PSVNUvc2gLGgLXwnWRyGHgwOAqRwMCyiGdXTSEAwyye6k0R/geI4T1dbGeLsT5XBQnZNzYtxSiq7DOWhTTDQdHPT4IPfUV66pQJCvjxzFd+dcRNkpTtkbhnHSfoE9re+M/ZkUFDAq4UcPjlRVnAoLC2lubmbs2LEpiEpkO0mchEUpRUFBAS0tLdZfol1nEI/O8QQnEiebzUYwGNQuiUmHbJiOIBmx+5STk8NZEydx1sTwtBder5e9kUTqo7ojfNzQwNFgOJGypgHwn5gGoKCjkxxnLg19TJqicRy2GeS2t+PpYaB4QtswDFqcTprxgcdDkcdHUUszE12lVBt2DhBCmUGw2fo511LP8R+wG0wCqrxeVGQ6kq7MUIhprjy+f9GXufCMqQkl49FTdzoxDCMl1fCioiKZy0lYJHEScSZOnMjhw4cpLi4mJycHj8dj/dUW27MOTiROSintDrjpomPF6VSVwZycHGZMnMSMmETq70ePsOPQoXBFqrGBz00fpZ0BmhTk5jg5lkTSFNVptzGZXPafZKA4hH8W+Hwon4/hho0Cm41cuxNsBp1+H+2YKJeLqyumsfwrl2C32/H7/bR7PBxpOc6R1laOtbdR39FBQ2cHxzo7aezsoMHro9HnpT0UDFfZ+tjjUSlFld1gcsDO511O25mmyShlcNuMc7h+1vk4+nCVX18rTkOJtF0RsSRxEnEmT55MXV0do0ePtgZERvvTOZ3OuANxdHB2dEZx0X86Jk59lZOTw5njJ3Dm+AlAeH6x/UeO8M4n/8Wf9nxGWwjcoSChkEmIcIPpgGkSAIKYeEPgNUP4zRCmYYSbDxtG+NJ9w8Cw26kCRnn9HDUMTI8HRyDIcJuNPJudnEgy4zWh1eHguGHQZLPRHDOezmYzuKxwGD++Yj6jRoyw7o+ezi4ePpzpPexbdFJZv99PS0cHR1paONLaQn17WySx6uRYZycNng4afV4avD68mOF9iHl+pRSf2xRlnDiNmRMMccPESXx7zlcY7nb3+XW32WySOPUieqpOCJDESXRRVlZGY2Oj9QEQe1ouLy8v7lQdnJgczu/3D2qcuiYYOu5Xf8eiOZ1Ozhw/njPHj+e/f+3rvLhjO7/+dBetjhOJhBkKgWmCaYYroqEQhmniNAycyobDAIcJdqWwBUPYDAObP4AzN4cWp5PjtmD83FOANT9wzCk3MxhklruIW6ZUML5oWFzSlAilFA6HA4fDQV5eHqOLi3tcL/qe8vv9NLa3hytYLS00dIQrV+EKVvhrems7JUXD+cFFF1N+WvJjcHSuOPX3d9DtdtPa2prCiEQ2k8Qpi6xevZpf//rXKKWYMWMGzzzzDI888ghPPfWUNc/TQw89xPz584Fws9+nn34am83GL37xC+bNm3fK5ygvL+fPf/6zdTVd19NyQLcxA6FQaNDH5uh4RR3oOeA9lXJycrj14q9SeUYF//zn/8eWo7Vgt8fNPxT76vkjXz0py8+nxmYAxinbl5imyVjDxorzZnHV2efQ1NQ0oKdulFI4nU6cTif5+fmURloqdRUKhfB6vVafyf7QNXGKVtL68/pIxUnEksQpS/TW7Bfgzjvv5Ec/+lHc+sk2+y0vL+ett97qliTFzuPUtQVBIBAY9INubCKnG90Sp4GYqqK0pITHFn+D+Z9+wur33+Nzv69Pr5sZDNLs84Lj1BNs5gaDLJlczu1zvoI7cjl6prThMAwDl6vnSTH7SimlbeLU30l6i4qK4iYWFkObnp88muqp2e+BAwd6XDfZZr8lJSVs376dhQsXMm7cuG6JU0dHh/X80Q+qaM+6gwcPxl2ePJCi7WF62/9s5fP5tNunlpYWQqHQgFyVNDm/kEdnf4X1n3zMa3VH8CU4GDo3EKTeDJ18koBAgNl5BdxcMZ0JI0fSeOwYjceOAdDR0UFHR4d2Pysdf/+8Xm+/j03S6FfEksQpS8Q2+3W5XFRWVlJZWcm7777LL3/5S55//nlmzZrFz3/+c4YPH05NTQ2zZ8+2Hp9os1/DMDh06BBmdKxIRDRxig4Sb29vj6tKTZw4EY/HM2jjc4LBIA6Hg5xeLsfOVkop7fbJMIwB/Vnl5OTw7Qsv5vKjR/j1f33E+x1tXcYqdTcCqO5lRnIzFGKSsrH8zLOYXVbe4++03+/HMAztflY6/v5Fhx0ku1/Lly/n6NGjNDY28s4778QtKy4uZsuWLakIU2QRSZyyRG/NflesWMGqVatQSrFq1Sr+8R//kTVr1vSr2W99fT2dnZ3Wh0N0duBoyTsnJ8eaEDMqPz+fYcOGDdq4o8bGRoLBIGPGDPzsw4Pp4MGD2u3T8ePHKS4uZtiwYQP6PGPGjGHOjLPYvPND/s/Ov1Ib6n1usXy7A8PovqwoZLK8Yjo3XzD7pB+0TU1NhEIh7X5WOv7+tbS0MGzYML70pS8l9fgtW7bw97//nXvvvZdXX301xdGJbKTX5Tsai23263A4rGa/o0aF+z0ZhsHtt9/Ojh07APrV7FcpRV1dndWzzuPxWPcHAgFcLhednZ3dxhgN5ticdDUWFn03mAPebTYbi86bxfoblnLTuAk4ephfzAyFaPfFT59hBAJcPWoMr1z737jt4q+esjqRKWOcxKlFJ+jtj6KiIpnHSVgkccoSsc1+TdNk27ZtVFRUcPjwYWud3/72t0yfHp49ZtGiRaxbtw6v10tVVVWfmv1GxytFq0vRZr8QTlhyc3OtxCkYDKbl8nldr6rTUToSjGGFhfz4ivk8O3c+5+Tlh6criLAHAhz2h9twmMEg5+UV8MzcK/nJwsWM7sP0ApI4ZYfoEIP+cLvdMnO4sMipuizRW7Pf2267jZ07d6KUYuLEifzbv/0bQL+a/f74xz9m9+7dcafloqLzOfl8PitxSsfVbel63oGk8wdxOq4UVEoxc/Jk1pSWsv6D93ly10c0Kiix2anJMxirDL5z3nksPvvcPv8u6Vxx0m1KjFRUnBwOR0p63gk96PXJo7memv2+8MILva6fbLPfyspKNm/ebFWXOjo6rKQrmkzFjnmKLhvMylMwGBy0K/gGi46TX0L6E0KHw8HSORdy+ZQz+MWf/8hntTXMm3w6377wxPQCfaVr4hTt7aZT4mS321PW2UC310YkRxIn0U1paSk1NTUEAgHcbjdNTU3WX+Sx8ydFB46no/ITHWulE10TJ8iMualGjRjBT6+6mrpjxxgVmTA2WZmwPwMh2uhXp9/DVFScdP15i+To8+4QKeNwOAgGg/j9flwuF16v16oqRU+RRWfjTVfipOMYJ9M0tfrAisqkyoxSqt9JU3Q7mbRfqaLj7OGpGOME4QRssFtLicyk31Fa9JtSipKSkri5mmKTI6WU9Vdcuq5u03GMk1ScsouOiZOOjX5TUXGCcNsVGSAuQBIn0YvJkyfT3t5uNSSNfvBFPyyiUxNEE6fB/mDUseKka+KkY4IhFafskaqKk9vtlikJBCCJU1ZavXo106ZNY/r06SxZssSaZwng8ccfRynFsUhrCAg3+y0vL+eMM87gjTfeSOg5ysrK8Hg82Gw27HY7oVAo7oNCKYXf70/rVXWSOGUP3SpOkjhlj1RVnCRxElF6HqU1Fm32+8EHH7Br1y6CwaDV7Pci9/mzAAAfgElEQVTQoUNs3bqV8ePHW+vHNvvdsmUL//AP/5DQQaSsrAyfz4dhGFb5vmuHcZ/Pl7aKk44TYIZCIe0SDNC34qQjHROnVFWcCgsLJXESgCROWSna7DcQCFjNfgHuvPNOHnvssbiDem/Nfk+lvLyce++9FzjRXTx2IHgoFMLr9aZ1cLiMccoeuiUaOlecUlGdySSprDjJGCcBkjhlndhmv2PGjKGoqIjKyko2bNjA2LFjmTlzZtz6NTU1lJaWWrcTbfZbVlZmzRgePS0XmyRFPzTSVfnRsTqja+Kk69w3uiZOulWcUvW7V1RURHNzc0q2JbKbXn+yDwE9Nft9/vnn+dWvfsWbb77Zbf1km/3abDaam5utx3dNnCBcAo82Ak7XzNA60TVx0pHOFSfdEqdUkVN1IkqO0lmmp2a/zzzzDFVVVcycOZOJEydSXV3Nueeey5EjR5Ju9tvS0oLT6aS1tdU6kHatLrlcLqv1iug/XRMnHStOuiZOOk5HkCpFRUVyqk4AkjhlnZ6a/V5zzTXU1dVx4MABDhw4wLhx4/jb3/7G6NGjk272297eTnFxMVVVVVbCFE2Soh/wubm5+P1+SZxSRCbAzB66JYJRulacUpHoSsVJRMknXpbprdlvb5Jt9ltWVsaNN95IVVUVpaWl5OXl0dnZidPptE7ZuVwuK4kazA8SHSsYoG/FCfRLNHStOOmaOEUvcHE4HElvw+1209ramsKoRLaSxCkL9dTsN9aBAwfibifb7LesrIyqqirGjh2Ly+XC4/GQl5fXLXGCwf1g1HEOJ9A3cdIxwdA5cUrFpfuZJnplXX8TJ6k4CZBTdeIkysvLqaqqAiAvLw+v12vNiWKz2cjNzU3LX6c6zuEEel4pGKXjfumaOOk2HQGkZi6noqIiSZwEIImTOIny8nKrehU7EDxacbLb7XEtWAaLVJyyi44Jhs4VJ11P1fU3IZR5nESUfkdpkTIlJSU0NTUB4cQpOhA8OvlktEIy2B8gOk5+CfomTqBfxUnXxEnXq+pSUXHKz8+no6MjRRGJbKbnUVqkhGEY5OXlYRgGDofDSliiFadAIIBhGPh8vkGNSypOIt10SwSjpOLUO12TZdF3cpTOYj01+121ahVnnXUWZ599NpWVldTW1lrrJ9Psd/Lkyfh8PuuDIjp4NDaB8ng8g/qBr2vipPN0BLomGrrRNXFKVb860PPUs+gb/Y7SQ0RvzX5XrlzJxx9/zM6dO1m4cCEPPPAAkHyz3xEjRvCHP/wBCP/FFduzLhAI4HQ68Xg8A7qvXemaOOlacZLEKXvomjilquIEkjgJSZyyWk/Nft1ut7W8vb3derMn2+zX4XDw4YcfAuEDh8fjsRKn6OW9g504paux8EDTNXES2UOuqjs5l8sl45yEzOOUrWKb/bpcLiorK6msrATC8zY9//zzFBUVWdWimpoaZs+ebT0+0Wa/eXl51qRvhmFYiZrdbsfr9ZKbm0t9fT1+v38A9rJn0YRQt0uDm5ub6ejowOl0pjuUlGpvb2f37t3aVZ06OzvZtWtXusNIqWAwyPHjx7XbL4/Hg9/vp729vV/bufjiizl+/DgFBQUpikxkI0mcslRPzX5ffPFFli1bxoMPPsiDDz7Iww8/zC9/+Uvuv//+pJv9FhYWWs1+DcOwKk7RmXhdLhfTpk3r18RyfVVTU0Nubi4jRowYtOccDPv372fMmDHk5+enO5SUam1tZcKECdpV01paWpg4cWK6w0gpv9/P/v37tduvlpYWGhoakt6vG2+8kcbGRqqrq9m0aRMulytueXFxMVu2bElBpCIbSOKUpWKb/QJcc801vPvuuyxbtsxaZ+nSpSxYsID7778/6Wa/NpuNtrY264q62IpTIBAgJyeH/Pz8Qa2S2Gw28vPztfurzzAMCgoKtEucDMOgsLBQu4pT9Oelk0AggFJKu/0yTZOmpqak92vTpk0AfP/73+fWW29lzpw5qQxPZBm9/gQcQnpq9ltRUcG+ffusdTZs2MDUqVMBkm72e+WVV1pzODkcDjo7O+OmJUjHIG0Z4yTEwNB5cHgqxjhJ2xUBUnHKWr01+126dCl79uzBMAwmTJjAk08+CSTf7LeiooJx48Zx9OhRHA4HPp/POm2Xroko5aq67CJX1WUPpZSWiVP0Ypb+ig5dEEObJE5ZrKdmv6+88kqv6yfb7Hfy5MlUV1czcuRI7Ha7NRA8OgHmYNM1cdJ1HieRPXRNcFNZcYpeLCOGLjlKi1MqKyvjyJEj2O12XC6XNdA8espssA+2uiZOulachEi3VJ2CdLvdUnESkjiJUysrK6O+vh673U5ubm63xGmwyRgnIURfpOqPO2n0K0ASJ5GA8vJympubsdvtcVfPRT/oB7vipGuCIWOBhMhsRUVFMjhcSOKkg5561q1cuZKpU6dy1lln8Y1vfCOuvNzXnnXl5eW0t7djs9lwOBxWxSn6QT/YH/aSYAgh0qGwsFASJyGJU7brrWfd3Llz2bVrFx9//DFTpkzh4YcfBpLrWZefn09TUxMtLS3Y7XYtr7oRQpygYz+2VIxzksHhAiRx0kJPPesqKyutcUCzZ8+muroaSK5nnVKKzz77jL179wLhg2rsgVWqP0LowzAMLROnVFxZJ6fqBEjilPVie9aNGTOGoqIiq2dd1Jo1a7jyyiuBcIWqtLTUWpZoz7rW1lZ8Ph/BYBClFH6/Py1Xtul4QBfZS8ffR50b/fZ3v2RwuABJnLJebM+62tpa2tvbefHFF63lDz74IHa7nZtuugno+UCfSMUoGAzS3NxMIBDA4XDQ0dGRlivbQqGQllMRiOyja6VVZg/vncPhSMl8UCK7SeKU5WJ71jkcDqtnHcBzzz3Hpk2beOmll6yDfLI965RS1NXVWf3pOjo6rARmMK9w03UOJ5F9lFJaVpxsNpuWiVOqZg8HPSuNInGSOGW53nrWbdmyhUcffZQNGzaQl5dnrZ9sz7qFCxdSU1NDIBAgNzc3bRUnXRMnuVIwO+n4ASoVp97Je1SAtFzJer31rJs2bRper5e5c+cC4QHiTz75ZNI961auXMmSJUsIBoPk5ubS2tqKy+Ua6N3rJl2NhQearnNT6UzXipOuiVOqKk42mw2/3x83p50YWiRx0kBPPev279/f6/rJ9KwrKSmhoaEBv9+P2+2mvr6egoKCpOLtj3Q1Fh5okjhlH0mcskuq+tUVFhbS0tJCcXFxCqIS2UiO1CIhhmFYDX7z8vLw+XzYbDbpU5cioVBITgNkGV1/XnJV3cm53W6ZkmCIk8RJJGz8+PG0tbXhdDoxTTMtCYzOiZNUnLKLVJyyi81mk8RJpIQcqUXCJk+eTGdnJ3a73epRN9h/dcsYJ5FJJHHKHna7PWWn6iRxGtrkSK2RnnrWrV+/nmnTpmEYBh988EHc+n3tWVdWVobX68UwjJSNF+grqTiJTKFrxUnX6QhSWXGSSTCHNjlSa6K3nnXTp0/n1Vdf5ZJLLolbP5medeXl5bz//vtA+EMjXYmTDA4XmUDXxEkqTidXVFQU1zRdDD1ypNZITz3rKioqOOOMM7qtm0zPuvLyctavXw9gtV2RweGpYZqmJE5ZRgaHZ5dUVZzkVJ2QI7UmEulZFyuZnnVjxoyJ6wzu8/n6H3gfyRgnkSmk4pRdUllxklN1Q5scqTVxqp51XSXTs66zsxOfz0coFMI0Tbxeb7/j7itdK06SOGUnSZyyh1ScRKrIkVoTJ+tZ15Nketa1tLSQl5fH0aNHgXASM9gf9jqPcdL11I+upOKUXVK1X263O67yLoYe/T6BhqjYnnUul4tt27Yxa9asXtdftGgRS5cu5Yc//CG1tbUJ9axzu92ce+65VFVVYbfbUUpx7NixQU2eOjo6aG5upqOjY9CeczA0Nzfj8/mor69PdygpFwgEtNwvr9dLY2MjnZ2d6Q4lpVpbW2lra9PyZ5aK30Wn04nH40lRRCIbSeKkid561v32t7/le9/7HvX19SxYsICzzz6bN954I6medSNGjOCyyy6jqqqKKVOmMG7cOFpaWga1UuLz+Whra9PudF17ezuhUEjLUwDBYFDL/fL7/bS2tqZlrN9A6uzsxOPxaPkz6+/v4ooVK2hoaKCurq7bH6bFxcVs2bKlvyGKLKBOUWrWrw4t+uU3v/kNH3zwAfPmzWPmzJk4nc5BrTjt2LGDWbNmaTceqLq6GtM04wbs62L79u3Mnj073WGk3O7duxk3bhxutzvdoaTU8ePHqamp4cwzz0x3KCm3fft2vvzlL/frj73W1lauvfZa/vSnP6UwMpGBev0l0evTRwy48vJyampq0jbOSNdB1LpOR2CaptZjt2SMU3ZJxeSe+fn52g0VEH2j35FaDKjy8nLq6+u1O1WWbromhDqTweHZJxVX1un6cxeJkyO16JP8/HwAq+IkH/apoWvipHPFSdcPUJ0Tp1TN5QR6VhtFYvQ7Ug9xPfWra2xsZO7cuZx++unMnTuXpqYma/2+9qtTSjF8+HAtZxZOJ5mOIPvomjjp2qsOUldxAkmchjJJnDTSW7+6Rx55hMsvv5x9+/Zx+eWX88gjjwDJ9auD8F9tW7duHejd6UbXqgzou2+6V5x0JBWnU3O5XDLOaQjT70g9xPXUr+61117jlltuAeCWW27hd7/7HZBcvzoIX9K7f//+Ad2P3p5X17FVuiZOOtO14qRz4mSz2VKSOLndbi2naxCJkSO1RnrrV3f06FHGjBkDhPvN1dXVAcn1q4PwB0Zra6s0+E0hXRMnnStOoOfpGqWUtomT3W5PWduV5ubmFEQkspF+R+ohbDD61UG4TN3c3CyJUwpJ4pR9dK046frzgtRVnKTR79Cm35F6COutX92oUaM4fPgwAIcPH6akpARIrl8dgMPhoLGxcWB24iQCgYC2iZOu8zjpTNfESWepqjjJqbqhTY7UGontV2eaJtu2baOiooJFixbx3HPPAfDcc8+xePFiINyvbt26dXi9XqqqqhLqVwdw7733puWqOl0b/IJUnLKRrvuls1RVnORU3dCm35F6CIvtVzdjxgxCoRDf/va3ueuuu9i6dSunn346W7du5a677gKI61d3xRVXJNSvDmD06NE4nU78fv9A71Kcuro6LRuPAuzfvz9l88tkEp/Px+eff57uMAbEkSNHOHbsWLrDGBD79u1LdwgDorOzk6qqqn5vx+1209ramoKIRDaSXnUiKYsXL+a+++5jypQpg/acTz31FIcOHeKBBx4YtOccLF/72td44YUXGDt2bLpDSalDhw6xfPly3nrrrXSHknKrVq1i4sSJ3HrrrekOJeXOOeccPvzww3SHkXJvv/02Tz/9NC+88EK/trN27Vqam5tZuXJliiITGajXkrIkTiIp99xzD7///e8H9eobn8+HUgqHwzFozzlYamtrExpflm1M06S+vt4aV6cTr9eLzWbT8vTxF198QWlpqZanIxsaGhgxYkS/ttHS0oLNZmPPnj0pikpkIEmcRPZ74oknGDFiBDfffHO6Q0m5Cy+8kP/8z/8kNzc33aGkVE1NDStWrGDDhg3pDiXlVq9eTXFxsba/j3/4wx/IyclJdygpVV1dzYoVK9i4cWO6QxGZr9fEScY4iazR1tZGQUFBusMYED6fD6fTme4wUk7XQe+QmvYdmSo3NxePx5PuMFKusLBQxiaJftPziDbE7dmzh7PPPtv6crvdPPHEE3z00UfMmTOHGTNmcNVVV8XNQ9LXnnXpcMEFF1BRUZHuMAbEN7/5TS0TjMLCQq655pp0hzEgZs2axbRp09IdxoBYtmyZllN/FBQUcN1116U7DJHl5FSd5oLBIGPHjuW9997juuuu4/HHH+erX/0qa9asoaqqip/85Cfs3r2bJUuWsGPHDmpra/n617/O3r17tTxwCiGEEAmQU3VD1bZt2ygrK2PChAns2bOHSy65BIC5c+fyyiuvAMn3rBNCCCGGGkmcNLdu3TqWLFkCwPTp061BuuvXr7dmDU+2Z50QQggx1EjipDGfz8eGDRu4/vrrAVizZg2/+tWvOO+882htbbUGIyfbs04IIYQYavSbgERYXn/9dc4991xGjRoFwNSpU3nzzTcB2Lt3L5s3bwaS71knhBBCDDVScdLYyy+/bJ2mg3DLEghfIv7Tn/6U73znO0DyPeuEEEKIoUYSJ011dHSwdevWuEvBX375ZaZMmcLUqVM57bTTWL58OZB8zzohhBBiqJHpCIQQQggh4sl0BEIIIYQQ/SWJkxBCCCFEgiRxEkIIIYRIkCROQgghhBAJksRJCCGEECJBkjgJIYQQQiRIEichhBBCiARJ4iSEEEIIkSBJnIQQQgghEiSJkxBCCCFEgiRxEkIIIYRIkCROQgghhBAJksRJCCGEECJBkjgJIfrtvvvuY9myZYP+vC+99BKVlZUp3+6zzz6LzWajoKCATz/9NKltfOtb38LlcjFu3LgURyeESCdJnIQQWeHAgQMopQgEAtZ9N910E2+++eaAPN+cOXNoa2ujoqIiqcc/++yzvP766ymOSgiRbpI4CSGEEEIkSBInIURCamtrufbaaxk5ciSTJk3iF7/4Ra/rbt++nQsvvJBhw4Yxc+ZM3n77bQDWrVvHrFmz4tZdvXo1ixYtAmDz5s2cc845uN1uSktLue+++6z1LrnkEgCGDRtGQUEBf/nLX3j22Wf5yle+Yq3z7rvvcv7551NUVMT555/Pu+++ay279NJLWbVqFRdddBGFhYVUVlZy7NixhPf/vvvu4/rrr2fZsmUUFhYyY8YM9u7dy8MPP0xJSQmlpaUDVv0SQmQOSZyEEKcUCoW46qqrmDlzJjU1NWzbto0nnniCN954o9u6NTU1LFiwgH/6p3+isbGRxx9/nGuvvZb6+noWLVrEnj172Ldvn7X+2rVrWbp0KQD5+fk8//zzNDc3s3nzZv71X/+V3/3udwD88Y9/BKC5uZm2tjbmzJkT97yNjY0sWLCA73//+zQ0NPDDH/6QBQsW0NDQEPdczzzzDHV1dfh8Ph5//PE+vQ4bN27k5ptvpqmpiXPOOYd58+YRCoWoqanhnnvu4Y477ujT9oQQ2UcSJyHEKb3//vvU19dzzz334HQ6mTx5Mrfffjvr1q3rtu6LL77I/PnzmT9/PoZhMHfuXGbNmsXvf/978vLyWLx4MS+//DIA+/bt47PPPrMqTpdeeikzZszAMAzOOusslixZwjvvvJNQjJs3b+b000/n5ptvxm63s2TJEqZOncrGjRutdZYvX86UKVNwuVzccMMN7Ny5s0+vw8UXX8y8efOw2+1cf/311NfXc9ddd+FwOLjxxhs5cOAAzc3NfdqmECK7SOIkhDilgwcPUltby7Bhw6yvhx56iKNHj/a47vr16+PW/dOf/sThw4cBWLp0qZU4rV27lquvvpq8vDwA3nvvPS677DJGjhxJUVERTz75ZMKn02pra5kwYULcfRMmTKCmpsa6PXr0aOv7vLw82tra+vQ6jBo1yvre5XJRXFyMzWazbgN93qYQIrvY0x2AECLzlZaWMmnSpLhTbCdb9+abb+app57qcXl0bNHOnTt5+eWXWb16tbVs6dKlfPe73+X1118nNzeXH/zgB1bipJQ66fOedtppHDx4MO6+L774giuuuOKUMQshRKKk4iSEOKULLrgAt9vNo48+SmdnJ8FgkF27dvH+++93W3fZsmVs3LiRN954g2AwiMfj4e2336a6uhoAu93Oddddx8qVK2lsbGTu3LnWY1tbW/nSl75Ebm4uO3bsYO3atdaykSNHYhgGn3/+eY8xzp8/n71797J27VoCgQD//u//zu7du1m4cGGKXw0hxFAmiZMQ4pRsNhsbN25k586dTJo0ieLiYm677TaOHz/ebd3S0lJee+01HnroIUaOHElpaSk/+9nPCIVC1jpLly7lrbfe4vrrr8duP1H4/pd/+RfuueceCgsLeeCBB7jhhhusZXl5edx9991cdNFFDBs2jO3bt8c974gRI9i0aRM///nPGTFiBI899hibNm2iuLh4AF4RIcRQpUzTPNnyky4UQggdvfDCC9xxxx04nU7+8pe/JDUJ5q233sr69espKSlh//79AxClEGIA9To2QBInIYQQQoh4vSZOcqpOCCGEECJBkjgJIYQQQiRIEichhBBCiATJPE6iT4rVGHx4wzeUij8JrKx/Yu7rerundbp90/P93Z+s57PQJ32OMBN1kjPYPW23+/pmb8/f6zYApboPHOxtGzH3m73cn+rHxEpq/7osS3hfTxVLsnH0utxMbt/i7je7LevxYSr22+7DRrtPT2V2+1VXXZb39NjYbXd9C3RbFrtYmV3DtNZXXfb3VOt0f54uj1GnWE7XWMxu2+99/fjH9vRcccu7bavr9zHLFcQe7bq9hpxYrrrdA8VjLmXLli0IPUjiJPrEh5cvG3NRhgJlhP8HUAYYyjqKKsMIf29EippKgaFQ0fWi93VdR53YhrU9ZXS53X0d07pN/PLosuj9Xe+Lva1ibsesb6roNol7ntjHRNexPuBVOLbw/b2vY23bWk74ubss7/4Y4h8Tt1x1u6/7Ot230W2bAH18TI9x9bKNuMd1WR4fu3nSfYmuY22PruuYcbFZ68fFGr6tensM0eWmtQ0Vsw0V2YZSZsyvWfxjVOQ+67YCI+622e0+gxP3RdeJW67MyDqmtY4R+d6I2YbR03Jib4d6vM8Wt42QtQ1bzO0T60RuE7K2YVMha5s2FQpv03qOkLWduMcQwqZC1vOGtxGKbCO83IgsD69rYsQ8xkbIepwVa9xy88TzxOyvDTPmdvRxRJ4XbKiY2woDFblPxdxnxNwO3wK4YGHizaRF5pNTdUIIIYQQCZLESQghhBAiQac6VadOsVwMPTK3lxBC9MFf//rXvwKz0h2HSA2pOAkhhBBCJEgSJyGEEEKIBEniJIQQQgiRIEmchBBCCCESJImTEEIIIUSCJHESQgghhEiQJE5CCCGEEAmSxEkIIYQQIkHKNGU+Q5E4pdQWoDgNT10MZHrDp0yPUeLrv0yPMdPjg8yPcSDiO2aa5hUp3qZIE0mcRFZQSn1gmmZGz7yb6TFKfP2X6TFmenyQ+TFmenwi/eRUnRBCCCFEgiRxEkIIIYRIkCROIlv833QHkIBMj1Hi679MjzHT44PMjzHT4xNpJmOchBBCCCESJBUnIYQQQogESeIkMoJS6gyl1M6Yrxal1A8iy76nlNqjlPpEKfVYzGN+rJTaH1k2Lx3xKaXOVkptj9z3gVLqgnTEF3m+OyOv0S6l1MtKqVyl1JeUUluVUvsi/w9PV3wnifFnSqnPlFIfK6V+q5Qalq4Ye4ovZtmPlFKmUqo45r6MiC8T3iMnizHD3if/MxLbJzHHmIx6n4gMZ5qmfMlXRn0BNuAIMAG4DHgLyIksK4n8fybwEZADTAL+DtjSEN+bwJWR++cDb6cjPmAsUAW4Irf/A/gW8BhwV+S+u4BH0/X6nSTGSsAeue/RdMXYW3yR70uBN4CDQHEmxZdJ75GTxJgp75PpwC4gD7BHXrfTM+l9Il+Z/yUVJ5GJLgf+bprmQWAF8Ihpml4A0zTrIussBtaZpuk1TbMK2A9c0OPWBjY+E3BH7i8CatMYnx1wKaXshD8YaiNxPBdZ/hxwdRrj6zFG0zTfNE0zEFm+HRiXxhh7eg0BVgP/i/DPOypT4su090hPMWbK+6QC2G6aZkfkd+4d4Btk3vtEZDBJnEQmuhF4OfL9FOBipdR7Sql3lFLnR+4fCxyKeUx15L7Bju8HwM+UUoeAx4EfpyM+0zRrIs//BXAYOG6a5pvAKNM0D0fWOQyUpCO+U8QY678Dr6cjxt7iU0otAmpM0/yoy0MyIj4y6D1ykhgz4n1CuNp0iVJqhFIqj3D1q5QMep+IzCeJk8goSiknsAhYH7nLDgwHZgMrgf9QSilA9fDwAb9EtIf4VgB3mqZZCtwJPB1ddTDji4zJWEz4dMJpQL5SatnJHtLDfQP6+p0qRqXU3UAAeCkdMfYS3zeBu4F7enpIBsS3jAx6j5wkxox4n5im+Snh08FbgS2ET8MFTvKQtBxnRGaTxElkmiuBv5mmeTRyuxp41QzbAYQI95KqJvyXYtQ4TpT/BzO+W4BXI9+v50QZf7Dj+zpQZZpmvWma/khMFwJHlVJjACL/R0/jpOP16y1GlFK3AAuBm0zTjH4wZcJruJxwEvCRUupAJIa/KaVGZ0h8F5JZ75HeYsyU9wmmaT5tmua5pmleAjQC+8is94nIcJI4iUyzhBOnwQB+B3wNQCk1BXASbsC5AbhRKZWjlJpEeIDnjjTEVwt8NfL91wgfhElDfF8As5VSeZFqw+XAp5E4bomscwvwWpri6zVGpdQVwP8GFpmm2RGzfia8hq+apllimuZE0zQnEv4gPdc0zSMZEt+nZNZ7pLcYM+V9glKqJPL/eOAawu/nTHqfiAxnT3cAQkRFxhzMBe6IuXsNsEYptQvwAbdEKhKfKKX+A9hNuNT+P0zTDKYhvtuBf44MhPUA3wYwTXNQ4zNN8z2l1G+Av0We70PCMyAXED51cyvhD7Xr0xHfKWL8hPBVS1vDn7VsN03zOxn0Gva2fqbEZ5Ih75GTxPghGfA+iXhFKTUC8Eeer0kp9QgZ8j4RmU9mDhdCCCGESJCcqhNCCCGESJAkTkIIIYQQCZLESQghhBAiQZI4CSGEEEIkSBInIYQQQogESeIkhBBCCJEgSZyEEEIIIRIkiZMQQgghRIL+P7TWJxg2SiYAAAAAAElFTkSuQmCC\n",
      "text/plain": [
       "<Figure size 576x432 with 2 Axes>"
      ]
     },
     "metadata": {
      "needs_background": "light"
     },
     "output_type": "display_data"
    },
    {
     "data": {
      "text/plain": [
       "<Figure size 432x432 with 0 Axes>"
      ]
     },
     "metadata": {},
     "output_type": "display_data"
    }
   ],
   "source": [
    "# plot the resulting surface mesh\n",
    "fig = plt.figure(figsize=figsize)\n",
    "ax = workflow.plot.get_ax(crs, fig)\n",
    "\n",
    "mp = workflow.plot.triangulation(mesh_points3, mesh_tris, crs, ax=ax, \n",
    "                                 color='elevation', edgecolor='gray', linewidth=0.2)\n",
    "cbar = fig.colorbar(mp, orientation=\"horizontal\", pad=0.05)\n",
    "workflow.plot.hucs(coweeta, crs, ax=ax, color='k', linewidth=1)\n",
    "workflow.plot.rivers(rivers, crs, ax=ax, color='red', linewidth=1)\n",
    "ax.set_aspect('equal', 'datalim')\n",
    "ax.set_title('elevation [m]')\n",
    "cbar.ax.set_title('elevation [m]')\n",
    "#fig.savefig('coweeta_dem')"
   ]
  },
  {
   "cell_type": "code",
   "execution_count": 22,
   "metadata": {},
   "outputs": [
    {
     "data": {
      "image/png": "iVBORw0KGgoAAAANSUhEUgAAAk4AAAGBCAYAAACQDz4JAAAABHNCSVQICAgIfAhkiAAAAAlwSFlzAAALEgAACxIB0t1+/AAAADh0RVh0U29mdHdhcmUAbWF0cGxvdGxpYiB2ZXJzaW9uMy4yLjIsIGh0dHA6Ly9tYXRwbG90bGliLm9yZy+WH4yJAAAgAElEQVR4nOy9aYxkWXqe95zlLhEZudbatXZtHJIAySHbHJrTJAH/MSxTlCVLPwzJBmHK8gaSFkwZEmADggAbgv1HNmDDkgwJsgyD+87haoKkQHTPkMOZ6SZnemaqsqpryaUq98yIuNu55/hH5I2KzMqsjKqMyqi6fR4gO7siM2+cG3c57/2+77yfcM7h8Xg8Ho/H4zkaOe4BeDwej8fj8bwpeOHk8Xg8Ho/HMyReOHk8Ho/H4/EMiRdOHo/H4/F4PEPihZPH4/F4PB7PkHjh5PF4PB6PxzMk+oife68Cj8fj8Xg8nzTEYT/wESePx+PxeDyeIfHCyePxeDwej2dIvHDyeDwej8fjGRIvnDwej8fj8XiGxAsnj8fj8Xg8niHxwsnj8Xg8Ho9nSLxw8ng8Ho/H4xkSL5w8Ho/H4/F4hsQLJ4/H4/F4PJ4h8cLJ4/F4PB6PZ0i8cPJ4PB6Px+MZEi+cPB6Px+PxeIbECyePx+PxeDyeIfHCyePxeDwej2dIvHDyeDwej8fjGRIvnDwej8fj8XiGxAsnj8fj8Xg8niHxwsnj8Xg8Ho9nSLxw8ng8Ho/H4xkSL5w8Ho/H4/F4hsQLJ4/H4/F4PJ4h8cLJ4/F4PB6PZ0i8cPJ4PB6Px+MZEi+cPB6Px+PxeIbECyePx+PxeDyeIfHCyePxeDwej2dIvHDyeDwej8fjGRIvnDwej8fj8XiGRI97AJ43A+fcuIfg8Xg8rzVCiHEPwXMCeOHkGYo0TXHOnfiN4f79+1y+fBkp6xkcffjwIefPnycIgnEP5ZWwsLDA6dOniaJo3EN5JSwtLTEzM0Oj0Rj3UF4Jjx8/ptVqMTExMe6hvBJWVlZoNBq0Wq1jb0trXdvr2LMXL5w8Q1EUBUEQnLiA2djY4Pz587WdmDY2Njhz5kxthcX6+jqzs7O1Fb7r6+tMTU3Vdv/W1tZoNpu13r+33nrr2PtnrR3RiDxvAvW8GjwjZ1ypuiiKyLJsLO99EmitMcaMexivDCFErdO81tpap2eMMWhd3+frLMuI43jcw/C8YXjh5DkS59zYJr8wDMnzfCzvfRIopWotnKSUtRdOdY3GwNNIc11J03Rk0d46nweevfgj7RmacTxZ+4jTm03dI07OuVpPmHWPOI3y+NU58ujZS32veM/IGOfE54XTm40Qotb1H3VP1dVZGNZZ0HteLfW8IjwjpbrBjONGU/dU3SdBONWZuqfq6kye54RheOztVPfFup/rnqf4K95zJOMUTj7i9GZT94iTj8i8uWRZNrL6JiGEF06fIOp5xXteCV44jZ5PgnCq8wRc51Rd3aNpoxROnk8W9b0qPCNjnBOfUqrWEQsvnN5sxmEKe1LUfUXdKK0I6iwwPc/ij7bnSKy1WGtrPQGOCy+c3nzqKpzqvqJuVFYEdRbPnoPxwslzJI8fP+b+/ftj83Oqs9eR1pqyLMc9jFfGJ0E41ZVPQsRplDVOnk8OXjh5jiSO4/7KNu/lNFp8xMnzulL3iJMXTp6XxQsnz5GEYUiapoC3JBg1dY6mQf2dw+uMjzgNjxdOnyy8cPIcyWBUxK+sGy11FxY+4vTmUveIk3cN97ws9b0qPCNj0Mfpa1/7GkVRnOj7J0mCc46lpaUTfd+Totvt8uUvf3ncw3gldLtdhBA8fvx43EN5JdT52LXbbbTWrK6ujnsoI8c5N5Jj55zj3LlzXLt2bUQj87wJeOHkORLnHEEQUBQFm5ubvPPOOyf6/qurq+zs7NT25vRnf/ZnfOu3fuu4h/FKWFhYQAjBhQsXxj2UV0Kdj938/Dyzs7PMzc2NeygjJ89zjDHHPnbOObTWPuL0CcMLJ89QRFFEp9MhCAIajcaJvvfU1BRbW1sn/r4nhZSSOI5refONogjnXC2PXZXqqeO+VbRarVruX57nNJvNY++btyL4ZOJrnDxHYq0ljmO63e5Yah7qXOME9V5ZV+cap7pPmnWucfKF4Z7j4IWT57lUk14URSRJMpYbaZ1X1UG9vZzqLJzq3pLEGFPbVXWjEk51F8+eg6nvVe8ZCdWk12g0SNMUrfWJT4R1X3nmI05vJnVu8As9O4K6RpzSNB1ZuxUvnD551Peq94yUKl02zhtpXSdgL5zeTOrc4BfqLQx9qs5zHOp5VXhGRjXpVe7h44g4Af1VfXWkziaYdRdOdRUWdccLJ89x8Fe957lUk55SirIsxxZxqnOdU50jTnVOs9Y5IlN38jwnDMORbMsLp08e/qr3PJf9k964hFOdV9bVWTjVPeJU10mzLMtai8JRiN66nteeo6nvleEZCYM3hyp64NuujJa6Cydr7biH8Uqoc6quzlYEoxS8QojaimfP4dTzqveMjEGhVE2CvtHvaKm7cKrrk3mdU3V1bvDr03Se41LPq94zMgZ9SoQQGGN8xGnEeOH0ZlLnVF2dI07ew8lzXLxw8jyXwTSLc25sE7wXTm8mdRdOPuL05pFlmfdw8hwLccRNrZ53PM/QdDodiqJAKcX777/P3NwcFy5cYGFh4UTHYa1lfX2d06dPn+j7ngTGGLa3t2vbTLXb7TIzMzPuoYycNE3J85ypqalxD2XkJEmCMYbJyclxD2XkdDodACYmJo61HaUU3/Vd34VSahTD8rx+HKqK6xmL9YyMwXC0lJIsy9je3qbRaHD+/PkTHcvOzg7Xrl070fc8CYqi4Pbt27Xct3a7zfLyci33bX19nXa7zZUrV8Y9lJGztLSEEOLEr/GT4MGDB7RarVo+qHhOBi+cPM9lMCIphCDLMowxTExMnPjTqFKqlk/AVZ+6Ou4b9FKRddy3TqdT26jMysoKjUajlvvmnGN2dvbY+1bnGjfP86lngt4zMqqIU3WTqOqcxlU4Wsd6GSmlb/L7BuJrnN5M0jT1ruGeY1HPq94zMqpJrxJLUsp+zdNJU1dLgjrffOvs41TnVVV1XlU3CjuCuj4MeIbDCyfPoQx6OBljCIKAOI7JsmwsT6N1XllXV3zE6c2kzhEnGM3Dije//ORSz6veMzKqp+rqCTSKorFGnOosnOooMLxwejOpa8Rp1K7hnk8m9bzqPSNhMBVRFAVaa+I4HptwiqKolqk66NU51TGlVWfh5J3D3zxGaX5Z12PvORp/5D2HUpYl8/PzwNMn0DiOx9YAtM6purqaYNZZONV5VVVdhcGohJPnk039rgzPyBBCsLm5CTytcYqiqD8RnvSE6IXTm0fdhVMdxUWdGaVw8sf+k4s/8p5DGRRIgxGncaWU6lzj5IXTm0ddozJ1Jk3TkbVb8Xxy8Ve957lUFgCVcFJKjW0irHONkxdObx51TdWVZVnL/YLRRpzq+hl5jsYLJ8+hOOeI45g0TfvCqbqpDloVnBR1FRdA/7OtG1LKWgunOkacqrR8HfHCyTMK6nfVe0aGtZYoikjTtL+qzhiDlBJjzIlPiHW+USmlaikK6xxxqmuqrrrW60iWZcdO1dX1fPYMjzjiJPBnyCeYNE158OABeZ6zsbHBt3/7t5OmKV/96lf5ju/4Dh4+fNjvNH5SdDqdY3c1fx2pUpDHdTR+HWm327RarXEPY+QkSUIYhmOx5niVlGVJnuc0Go1xD2XkjOpcvHXrFpcuXRrBiDyvMYc+qdfzscIzEqqI0/b2dj9VVxQFYRiSpintdpt33333RMf0pS99iW/7tm+r3U19aWmJJEm4fv36uIcyct577z0++9nPjnsYI+fDDz/k2rVrtWuEu7q6ytraGp/61KfGPZSRM4pzsc6tdjzDUb84s2dkVDVOWZb16zmq+oc0Tccyprr2q6tz/VZdqWuNU13NL0dVzF/XFK1nePzR9xxKFXEatAAwxvTFFHgvp1HhhdObR10jD3Vtt+KtCDyjwgsnz6FUT1aDvk3GGKIoIkmSsUwaXjh5Xhd8xOnNwptfekaFP/qeQ6miSVrr/o3CGEOj0SBN07HcXL1w8rwu1FU41TXi5K0IPKOifle9Z2RUwikIgv6Nooo4jevm6mucPK8Lda118REnj+f51O+q94yESjQJIfYIp8Gb6jhcxOsacVJK1dIAs87U1Tm8rhGnUdQ4Dd4XPZ9cvHDyHMigIBq8iQ62XhmHuWFd+9XV2WG7rtQ1VecjTs9HCOGF0yec+l31npGwXzhV/66EUyWmxtF2ZVxNhj2e/dRxAq1rxMmn6jyjwgsnz5FIKftppKquY5zNfj0ez6vDWls7N3QYXSStjlFGz4vhzwDPgewXRfvrbyoxNQ7xVNe+buD7YHk8r5LjRgjr6t3leTG8cPIcyOAEbq19ZkIXQvSF0zjqnPzKOo/HMyxlWY4sUuSFk6d+iWzPSBgUQ8YYhBAURbHnpmGMwRjD2traiYonYwwLCwu1a/ZrjGFxcbF2hblFUbC4uDjuYYycOu6Xc66W+5XnOdbaY++XUoqLFy+OaFSeNxUvnDwHMhhJGnQLryb16ga7tbXFw4cPOXPmzImNTQhBkiS1LGBNkqR2xe/OOdI0rd2TurW2dis8y7JECFG7/UqSBCnlsfdLa12789jz4tRv5vGMhMFcftWfrtvt9sVKlaYzxnDq1CmuXbt2YmMLgoCyLLl69eqJvedJkCQJ586dY3Z2dtxDGSmPHz/m6tWrtSs4XlpaOtHz/iTodDq02+3a7dfS0hJxHB97v+rq3eV5MXyNk+dA9venazQae4STMQalFEVRnHjkx9c4vVmMw+/L83IYY2qXKobRWBH4c9hT4YWT50D2R5yazSZpmvZFkrWWOI73vHZS1NU9XGtdS/fwOpp71m1/KsbxIHQSePNLzyjxwslzIIMTg3OOOI7JsmzPTbV67aRTMHUWTj7i9GZQ12XpdY04jaLdCvgVdZ4eXjh5DmT/RBfHMXme7xFOURQ989pJ4FN1bxZCiNoVvNe53YqPOB2OF04e8MLJcwjVE3X1PQzDvvNuVSAZx/FYbrR1TP1AvYVT3Y5XXYVTXSNOo2gjU9coo+fFqd+V7xkJH330EdZayrLc09C3cu3WWhNFEUVRjK39St0m47o6otdROFWth+pGXSNOMJpokRdOHvDCyXMAlc1AmqZ7bqRVYWQlnOI4pizLsdxo6xidqeM+QT2FU12XpdexwW+1AngU1PGYe14cL5w8B1IVfg+G7qWUWGv7N9cwDPspi5OeGOtYIO6F05tDXVN1o2qE+zoxqvom8MLJ06N+V77n2FSr6NI0feYJtGqzMuigO46biRdObw51FE51TdXVMeLkhZNn1NTvyvccG+ccURQdKJyKotjzWpW6O2m8cHpzqGMxf11TdXWMOI3CiqBu56/neNTr0cIzEqqI09raGnEc7xFJlW+T1rq/yiRN0xMvEBdC0O12SdP0xN7zJKhqy+pE1dOtTvuVpmm/B99hVNFZYwxrOzuEWnNqepowDE9wpC+GMYaiKCiKYtxDGRmdTocwDI99/vk+dZ4KL5w8z7A/VVc9gVYiKQxDwjDsR56yLOP27dv91XcnQZ7n5HnO1tbWibzfSZGmKV/96lfHPYyRsrOzQ7fbfaMjGWVZ9r86ec56t8Nap8Pvf+PrtI2hUxrapqBTlnRMQbss6VhLx1mSdpszOmQ5CjglFee15q24wYW4wZXWJJempmlE0WuRIqvj+ddutwnDkNXV1WNt58aNG0xMTIxoVJ43mfFfqZ7XkiptVLVbqWo60jSl2WzSbDb7wqkSWJ/5zGdOTDjt7Oxw7949vvM7v/NE3u+keO+993jnnXfGPYyR8tFHH3Hu3Dnm5ubGPRSgJ4KMMZRlSTfLWG23Weu0Wet02MpStrKs9z3d/Z5nbOcF20XOVlGQ4xBSgpS97wehJCjJTDdhYnqGx0oigPXdr69lCWQJbn0FXZZcbkzw9tQUN2ZmeXtmlm89d463T52m2WyeaC1VHc+/Dz74gBs3btBqtV56G9ba2jWp9rw8Xjh5nsE510/DVXYE1Y2jmnSCIOh/r2qNTjKMXVf3cKif0d64i8OLouB//IWfY3lri8QY1oqcDRwdpUhxCKWeL4IqBBAGQxWGWmu5kuasRSGb6vC/EEpRKsXHZcHHG2v84cYaAM4YGs5xdaLF1ckpLoQxVyen+KFv+zYunD8//M6/AHWt2/LtVjyjxgsnzzNUN9DBlipVdMk51xdTeZ73i8gHxdZJUFfhVFk+1OnpdpzCKc0y/sGv/Qq/vbnGJQebecpOoJmVkvNSEQmBNSXtJGOtLMjDEHncQuI05abU3A01DHkcrbW4NCU0llmtaGlNoAJMmvEX3WW+sr1NMDnFRztb/KO/8lePNb7DqOOKOqBv4ntc6riK0vNy1O8q8RybapKL45jt7e09wklK2RdT3W6XMAzZ2to68aexuj79VZ+1F07Hp93t8lO/9kv80eYGQkoWgKk45kKWsRhrtuTuORQonIqgkMwpzVTpiITo1TMVOaumpAj1UIIq7HY5H8XMC56JYO0RR0oxoTWh1lghSB1shxFbyrCiNau7x193urwdxtydmsRqxa8+fMB/srjIzQsXRv1x1XJFXXXe1fV+4RkPXjh5nmFQOK2trfXTcZVwWl9f70/wURSNtb9V3dJag59rXRiHcNpqt/m7v/pLvL+zV9RvK0k7CrllSm5jkLsr3ISUEEVsApvVL8tKUBWc2hVUoRCY0rCZJGw6Rxk9jVCd6nSxYci9LCUwJbNK09KKUIc4AYmDnTBic5842n2z3n917zWb51y3gvUo5o6W/Z9nWvLPvvAe/8tf/esjP+/rGHEaVbQJvPjyPKVeV4lnJFRipGqpIqXs31SDIHjmNefcHnuCk6JK19VJZNTRy+mkhdPq5iY/8eu/zFe6nQPPR6sUd4TghoOH3QTTbBy6rUpQbQAb1YtS49RET1AhmVjfxBUFqtHESokNQzZVyarWrD1HHB2EtZYzSUojjrmnn41aAfzW4iP+1r17fPr69SE+jeGpY8RpVPVN4IWT5yk+aet5Bmst0Is4VfVO1U118LVKOFWRKN925fh44XQ8ltfX+S9+5Rf4Srfz/DFJyT0lmYsiZrrJC72HtRbZ7nCpMExqzcLkBI/OnqacaLCapWxpjYiiXtH5CxB0u9wqYT0KeaQOL1Yvteaf/unn+9fpqKhjxGkUruHe/NKzHy+cPM8wGHGqbhqDjX33vzaup9QwDL1wegM4KVH94Mlj/s6v/AJfy4Y3OnyiJFkUcqmbYo/43F23y+U04yYCFUU8mmjyQAlcECCEYEFJWlH84kIsTXk7LYjDiPlA4oYQL3+0+oT3v/mNF3qfoxhnyv1VMap2K1WDc48HvHDyHEA1yQ26gVciKYqi/pPuYMRp8O9OimrVX52oo3A6iYjT7cVF/s6v/TJ3ihc/HxKleBRqbtneirhBbJpyvpty08JEEPIgDLgrBSYKD5xIV5XERCHnu0eLN2stp7sJl8OIe6Fi5zkpvGfQmv/zi1+gLMvh/+YIqtWydWKUwsnjqajXVeI5NoO2AmVZ9ie9/Y194alwUkqR5/lYhFOSvNjT/euO1nroydBa22+Rsd5us7C+xseLi9y6epWbZ88x0Wy+FhOhEGLkaaVBvvrgPj/xO7/Jkj2GiNCaO9ZyuVAsrW0wHUbMTTRY0wFLAoQEpGaY6bOtFGkEV9OMe1ohDzgGUafL5TBmPgxwUiCG2nIPm+fYPOfPN7f41c+/z3/47g8Mv5/PwRhzLJPI15E0TZmenj7WNpxztVrl6jk+47+rel5LqhompdSexr7VpD4opqSUlGV54sIpDEM2NzeP/sU3CKUUnU6HbrfLTpKwvL3Fyk6b1aTDepL0vtLe940sZa3dwXXazExMsK0UK6Xh0le+zFKguNhscnmixZWpaS5PT/P2zCyfOnuOU1NTRFF0Yk/RR0Wc1re2+JPbt2lNNIl0QKgVcRAQak2sNaHqLduXUiKE2PP9i7e/yU/93m+zYgqwFo0gFoJICjSCAIESAiUlSkkUEiEF7O67AyxQOkfpIC9yzgqBKlIsTU5LxWnnKHJDagxdV7JlSkqtkVF4oCgCMEpx3zluWsedPO+v3nNpynWhWYkj7qinq+UqrDG4PEeZkhkpaSpFrDVKaRyQO0eiNdtAEsL//fWv8SOf+b6RpNh8xMnjGY56XSWeYzM4wVXCKEmS/v9XYqpqx1JFoSrhdJKNXIUQJEnyRjSPrSJDyW6LjyedNqudNutpykaasJ6mbKYpK502G3lO21m61h7oam2NoZWknI8iAqlYmmyxXjViVr0VXY0k42FpeLi9yXvbm/AInLU4Y5jTmouNJpdbk1yanOby1CQ3Tp3myuwcjUZj5JOnMeaZc8M5x73lJX7uzz/ktx49YNpa7pcGEQSwG/XEAThwDgloIQilJBASLSXT3S4uN5iJBq0wJLOOUkBXSJJKHAlxtCN475NDJilvRRELrQkiU3I6SXjYiJBKgtI4LcFa0CWTQNNamsYSCIF0jtJacmNInaVTWtpYbuuAG0pxr5twpiwRQnKn7DApNWclxCogUAqExOBIgU4QsKMUG7tfewWu6H2FIRL4Rp7ys59/n7/xvZ859nHKsuzEr+FXTRWRPu4+vc6NmT0njxdOnj0MCqdqJV2apv2n0SzL+q/B09y/MYaNjQ2++c1vnlgjTGst29vbr11T0rIs+fkv/SnrScpOXrBZGrqBph1qUiF6btLPa/GhFaD2xCKstQQ7bc44KMOAJ1HE3XC3+fK+qEVHKU4LQTtNEQNLsYWUiDDseRVlKV/NUlhb6R3zskSXljNSccrBbJZx5a0LXGi1uDQ5xVSjQbBbBP2iVM7ym5ubGGP46uNlfn95ka9kCTYMQUm2BFxs5yyEIVKpAxNXZvcLoLGxRdps0AkDpnc6pHMzwMsXbcpOhzkkC0HvlphpxQIBF7Z2WJxoIMOw358OrUmABFjrb0H03j3UuLLElZbAWuJ2h06WMd3pIFqTWCxaKXYmAzpxvO8cEP09GPZTFlLyzz/4Em9LReOYy+63trYoiqJWaalOp8PXv/71Y20jiiI+/elPj2hEnjrghZNnD/sjTlVLlcGI06BwAvrRJmMMFy9e5MaNGyc21texKalzjn/8tQ/5CAuhQljLtJScFpJISBRgy5Isz2gbw0ZZYgONCJ9N/chOh8s6RAQBj5oNloNKLD2flWbMTVNy29ojW0UIIUBrSg3LQJwW/EUUcH31CfMbKwhrORNFXGq2uDI5xeXpaa5Oz3Dz9BmunDpFHMfPnWwXFhbY3tnhg60NfuHrX+Mv2jsIrWHgKV5IyfJkk4tZxlLjcF8lgKluFz09yfrufunpKYJuStF8OeEQdFPOxQ0e7e8ppzVL05PctHA3SeCIcVW4LOeSkDSikOVpzRMlcMbwtg64j0MYw3mlmEKCsezkGU9siY3jQ1N/z+OJVnzN5Pzn77z7wn87yBe+8AXeeeed2ggn5xzvv//+se8Pde3h53l5vHDyHMqgcILesvKiKJ4pyjbG7GnFclK8rjczIQRTQYjIUtj9PLZ2v/pI1Uv9BBqMYUYpWqVDtLcx7TYSQdhs8LjZ4ONQ90py5PB1LEII7krB5TRn4QUExXSnw3LUQGjJvbLkprHcUYpVYLXb5ivdNjxe7EepYuDSbtrv8tQ0V6enuTZ3iltnzjLdarG2vc2//JPP8zuLC6zK3ajXIeeI05qukDS7Cd1DTCknuglBFLM2IAbXlOR6EHLHmBcWHkE34WwUPSuadhFSMi8cl0TExnPGZdOUt0pHqxGzEgQsqN1aKtmLnokwpNPpIqMQF4asACsAUuJkhC5K3hKSlgNTGDbyjFUcstkcSvj+64++yt/49Pcwd4xC6MrYti6M0pfqdb3XeMaDF06ePeyPODUaDdbW1va8Vgmn6iZbvZZlGZOTkyc63qop7ut2w5+KImgf/DNrLTZJmbSWuSCgGYQ4IegIx0ozJm81uVQY7mvFZakIC8OjPCMdYhIdxCnFVtQTG53nuGP3fz/NaMUNtioRoRR3gZuF5Q57RUkVpcqA+SJnfmMNNnrniStLRFlyq3SUYUBZFNgsxymBO2IftpTkchTRyTLEvqLeZjehGUWsHCBy5qXjal7y8AUmyjBJOB3FLKjnT4o9jybBbBTS6CSsTfQ+S5umnLOO6ThmVQcsB+yKpYNX3600Ym6VML9/+1JSRpKl/sA0TsKkgzMIIgtpnrFWGNqBOrBn3iqOf/mF9/h7/+5fGnr/D9vXuuDNLz2vCi+cPHvYL5wmJibIsmxPLVOj0WBlZaX/NGeMYXJykizLmJ2dPdHxVoKtMWQa5aSY3E1D2TRF5wVnlKa1W7+TItgIQ7adoxsMWjwIUCEC0KXrpecAlERLwQ0kJs15aApoDVdH1laKS2FEO80Q8eGTiLWWW0pxR+5bGK8U8xwsng5DKIXKCzbDsCdyVIQLNM3SctYJotKxk2UsmwLbbDyzzQdScEMo7gwI4rjbZTKKeXxYZEgpNkJodrp0J5pHjjHqJsxGEYtHiKZBNpRCOcvZR4sQRpjZaZ4EgpWByNLzkFLyKOkyIUI6R3yOYreO6sHuv10U4qRkTkpmLWjn6OQpj01JEYXIMORn52/zN1f+LS6cOTP0PtWZUbVb8eaXnv28Xo/pnrFjrd1jehkEAc65PdGlRqPRb/pb/U2j0TjxVB087Vf3OmCt5cn6Op/78pd4svyEy1ttTusQG0csNyLmA8VtCQ+loB1oZHh4sbXeF5UxWnNPwoMoYCKOuGEd57spdojVQg+V4KZUz/VSOpdkfCwOjjgIpZgPJDdLd6S7NvRW/V3T4Z7IkFCKNAx4oAS3lWApDtFxzBUhuWXhUpqhtttYYxBCcE8KLie94xomKbNR41DRVNFWitNxjD3ifIi7XWajiOUjtgcD7VXSjBvW0QojgtkZtqdbTAvBlcIgdtpD+1RlE03OlS8eyRBCIMOATa24J+G2EixEEWUUck4pblg4nWb8zz//My9lilnHOh5vful5VSqAo0AAACAASURBVPiIk+cZqhtFtZJOKdUvGDXGEIZhb5XXgHdM5eJ90oWl4+xXV5Ylj9fX+cLH9/jgyTIfrDzhdnsHoxRCSlrNBmdLy5qzQy6Jf4oQh0RWhKCjNfOAi0NOWccp61jrJqyFuu8XtP9v7krB5SxnofHsE7hMEohDyuccO1FFnszRkacrheFO+Px6LCElJpS9iBq9iIqUgktCMWEhKw1bWUqzs8PM6dMsyuEmr/sCbjrB3UN+3uh2mYpjlp9zPGyeM10UnA1jjJQshCEPdyODZ5TkkZWIKOIe4JQkUoq3kZAVLOYZSeP5Rd7zruS8kzw+5oTs8pypsqTlBASSnSjkozTlx37m/+Unv+/7+Z4bN4ee9Ovap+64kWhvfuk5iHpdKZ5jM/jkXEWcwjB8pvUKsKdWJY7jvsdT5Tx+EpykcCqKgkdrq/zJ/ft88HiJD1dXuNtpYweX6QdBP2XTDhQ7znHGSpppzseSA4XNQYghhIKQkg0JG/RE1EWhaJqSxTSlE0d7Jm+nFdsCJjoJnYmnk4k1hhs6Yn6I6Eslnm6VltuHFGLHnQ7bUQOG2N6ebQtBKSWPum3OSs1UGDI3OUm+vU1TCN4uCtbynC11cI3P4GfySFlmO1029qXsmt2EVhTz+ADRZNttLirNRBSxpTRPpHzaAkX1jqlzjkljWRm0eBCCPNDcA4gCpIS3pUIXJY/ThJ04Qu4zpxRxhEwSXBi+UCNgm6bMmpJTYYjQAes6YF1rdvrHQTEbxfxJe5sf/Z3P8ZcvXuYn3v0hLg6Ruqtjn7o0TZmZmRn3MDw1xAsnzx62trb6UabBJr5VOmx/Y9+qMDuKorE8tYZhSKfTeSXbzvOcj5884U8e3OeDx4/5cO0J95NuTxxVQikMn1vbIoRgVQmc0Fx2YDoJS1FwdK3QC9akCq13i4sVIgq5JhUyK3hQ5BTNBlJKdpTiUhTTHii8vmxK5jUMm7UXSnEHuFm6Z1ax2TznrUaTe0OIPmstttvlFIK5METrgI5UrEQxK0qyuisoLs5M8w1nkUGAE4I5BHMWpLVsZClPnEXsKzjPtWZOSNyAj9VEN6EZRzzZ/T1rDM0k5a0wQgSa5ShmsVoJh3jGGwtg0lg+NjlEhx87GwS9uiSpcERckr3arvUkY1WLvuhbCAJuCNkTXIdQdructjAXRaAUq1qzqTVb1Wd+QF1VJbhLrfnVx0v8wS/+DP/xrW/lx77/XSaah9d+1dU1fBQ1Tq/bwhPP+KnXleI5NisrK0xMTBDHcV8UDTb7Lcuyn7qrvJuUUv3mv+NI1a2vr49kW91ul/knj/nThw/4cOUJH6yssFhkeyIG4iUdhIWULABEATekYr3dYWNX0BzEcTq7uSDgPuBCTSQFVxHkacYDa3nYiLlhJXespZGktOPepPxC+6IU88Jyy1huD7QTuW4Fd3EH9l2zaUqrKDkVaOIwIkOwGsVsCp4KAQSEwZ6/XrclNsuQrRZC6555J/SW8YuISes46yRB6dhJU5ZtiW3ELCnFDdXrPzeVpMRxg+U04ZwTzMQRXalYjCPuVcd2iD505wXcGaLwvP85BQGLu/vl4oCzQjJTOnbSjEVhWXWOIIoodve/7HQ5C8yGMVZJVsKIdRwbVeRryF55g2wLwf9x++v8xr15/utPv8MPf/q7DxRIdU3V+Ronz6ugXleK59gM+jZVKKX2FJxWfcKqJrODzX9P+iYzqlTdNxce8d/+639FYS0i0ISTUzRKwyVT0s1yNq3FaIU8wKTyhdC9tI6KI77FwqOkQ3qA07rFMbx/9MFUaaS7gAsDpq3lrIPtNONsXjA5O829F0yp9bctJXc03Crhdp4zUxQsRz0nbJvnhFnOWa2ZCGNSW7KBZDtWdPSuJxWHL9sfpCsEMxzs7CCUoqvg496/cI2I0JScE5KGE3TSlFOPn9CcmkQjmVWKlUCzWu3zC/hiaWNYSDKYfDlXfAc8KXKWjUEaw+nSMSWhvbDIxLnziFaL1TBiVfZ8qXrjO3ql3n4OKgsXQvCgNPz9P3mPX/jG1/i73/fZZ+qfqi4BdWIcD3KeTwZeOHn2EMcxq6ure1b9VE18B6leK8uy/6Ra9awbFFKvmjAMjy2c7i8v8+O/+Rvcn5niWl6whOMSjqQwLMpeTQplyYzUtIQkthAIwDqKstf8teMsW6aEKAStjxRXpdbcAZpE3CwM86bADRSyGmtfOBI0iLUW8hyynCmlaElFrBVSQENAbgx2a4er01No0YsRCcHTFOHu8be7feOstVh6/dhK57AOShwr1nFhaxucY+6URknFttKsRL10lBD09iNQL7eEVylmlD7MEmsPQkqKUPKo3eaKDomaTZKLF9jIMsIooIFgGggs9D9Z6zC2pCgNhXOk1tJ1lsQ5hNY9s06tuSok34xDRJ5jCwOloYGgqSShkAROEAYKJSRSKhC9j7IECmsphCQLAhIpSYOANSFpZxlTV66SJiktIThrLUWakjaetWgYltzaXluYgz4fpfhie4cf/Z3P8cMXLvMTP/CDXDpzFqhfxGkU/kvVNnzEybOf+lwpnpFQRZz2P61VjVoHKYqiXxtRFYSnaUq32z1Ri4A0TVlaWjr6Fw9gZWuTv/9v/oCHrpeWvBcGXOkk3NUlLgo4bSyTheFxXrA9GdAerN9RAlSA0wqsReqSSSFpWkeYFyjAlRZTWhJr6DhHV+ym+8IQKSVdrbntHDMOWp0uj5RExDG5KSA4XDjZPMdmGU3raElBhCTQGqkkJZA5SKViJ47YUYodKXHWcr7ToWjEbEy2kMZwKU25HainRev93RP7vj8dS68Bb+/LGsPkVAsnBJumoGUkE84RFCU7adpzS282X1oICCHQh6ww3PN5dLq8ZS1RGPE4CLlfWT00Yi4JyQNbHlyYLwW926DGWQvW4qwlsI6GFMROINsd2jsdzjZiyskJskCTKEkmJflu/7rnrpoc/FnVhy9NORNELMYBc1JwN+32PifhuFg6giJjLc/ZaURDLyiwRUHi4Kh6tVJrfu3JEr//8z/NX7twif/oO7+b9s4OQRC89HX0umGMwVp7rP1xzjE9Pf3aecR5xo8XTp4+zrl+6mvwCbSKNg1Gl6AnnKrXqtqnNE2Zn5/nwoULJzruwRYww7LVbvMPP//HfOyeVhRJKXkw0eByp8tCs8F6FLBOgNCKy3mBKQqWlEIOOHEPNn/dAXYOGqO1uLIkKC0tKYjzghCQrhcdKqyhXVpO7eQYu0lHB7g8Z9oJYiEIVK/WzIpeo9tMCNphSCokmVbPnbgFoNsdzgvFo2bcbwNjtea+lFzKCp60O5ghTTWFELvhKbjU7vKo1QQpuZBmLOYFttWECFwZEpiSKWOIkoxAKfKyYMc6dqRADBlZMYdUyts05UyW0wwj1rRmOdD9z2EwRvAw1L3jeYQAqY5jFXjr7n6dzzOW3jrLdFHSSFLWm72mvy9bMmyt5YopedjsLSxYDwMuF4b7xkAY9h3EXaA4XZa0uik7RcFqoFDPKfB2RUGqhr+ld5Ti/1le5P9bXOAvnzrDv3PrUy91Hb2OVKa9x92fVqs1ohF56oQXTp4+VdSoKvquRFIVVRo0vSzLEmNM/2eVgKpuWNevXz+xca+srHDlypUXSjW0u13+0S//PLfds2XYUspeEXVRcpdeisMFAQtBr1Zo1lrOWMdKt8vGvmX/hyF2oxI2gG16X/txZYlrlsxubhE2Yq5FIaYwrFpD9xCPpqMmb2sMbxclW42YRwek/oSULDYi5soA1U1YGaI1S8WZbsJaq9lfUr/UiDlfWrZ3e7oJpSiVYgOgv7gpxhlD0znmhGTCgrCOpMzZKAxbQiDjCDkw1kIH2N0VfDbPOVMYZhsN1nTIahD03/+whIqQkifNBqc6XdZeoLgbepE93WwipGQ7kmxpyQ0hWdjcJp+ZeqFtVVxJCxYa8R6x+zAKuFyULAy2tdGada1ZB1wZcMrBaetI85xHxjzjHu+MeSHhBD0RvKwE/9faE/602+Xv/cAP8c7N4f2fXldWVlaQUh7rPjRo/OvxDOKFk+cZtNYkSdIvFq160XU6nT1tVqSUff+X6vv+wvKToHIPH1Y4ZVnGf/frv8IXdrYPnSCk1sxjuGks8/B0cpaSLSnZomfaeFVIdFbwsclxBxR5vwhCKVppjp2ZYSsMWAcIA1xecFZKZhyUhWG1yI70M4Je+5FzjQZ3Q3GkX9C6kugo5FpWMC/ckemhZjehiCLyfcXly0oyF0aE3YTNQ0SY2O1x10+iSIFTvZYik/QsBxoWKB1dk7K602aiKLh4/jzbSvNYKdakgP3tYZ5DoRSyEaO7CeYFxOF5U/JQPS3SFkpxDwgaMdezgnlnn9vKZj8z3S7rYYTbfzy0piMkUTchO2B8Qqn+ikIXBjSU4oKFsihYLDKyOCYGcvFy7SCEUnyQJ/zo736OH/6LS/z4Z3+QK+fOvcSWXg9G1afuTReQnleDl9OePlUNUxzHJEmyRyQ1Go09rznn9giWylG8Ek4n2RzzRVbWGWP4Hz73a/zB+uqRN0WpNXeU4Ibppdn2I4KAh0pyN9TEYchN6zjTSY5s+XEYIkmZjmN29rluizBgVSvuCLgXarajiDkdcN3CjaJkrp1gOt3+79s851paQBRxTx4tmiqMUtwNesv4g+5zBHCaMhtFbB6yIm9dS8o44lxn+DSJEAIZBCSBZkFJvonlYdYlVgGz09OcnmhhrWU9SV7INHKQFSm5EkRDtY2BXkqtFccHvl8RhcwHigtBwOluMlTLFd1NCKOYrj54/JtKciE8enxCStJAc1fCx6GmjCLeloqz7YTz3Yyz3YSpdodwZ4dyawvT6WLTdLh2OVrz60+W+eu/9LP8b7/3u+y8Io+0V82oPJy8cPIchI84efpUYqcSSdWNxxhDs9mk3W7veYqL45g0TTl16lQ/KrW9vX2iq+pgeOFUliX/02//Jr/+eGnoFihSa+5guFnujTwNIoQgCQLu0HPwvoBgoih5mCWk+8wZD8PmOTeCkHtDNJ3d62eksGgmuymn1jawaYaOQ9bCiE5ucWHQL0QfBiF7poxn4hDbTlhr7Y1+WGO4qULmj4j27EhJHodc6qY8iId/f9ftckUqdBjxMAq5G/RuUdeFYF4rInp9+nbSlGWthi6crpiXjmuF5f4Qd77pJOFeGIE8+JeFlCzRE7bfUjo+Tg+PZtk853IUHWn/cFcMPz7onXtGCESes3FmjrcszAeqX+SunaMhFbGQhAKC0hGInr2nYLf2zjm2dtroKKTAkTlol4b//YM/41e+9hf8V9/7ffy17/3MG2VXkGUZc3Nzx96OF06eg/DCydNnMOLUbrf3FEY2Gg1WV1eZGEhHxXHM+vo6Wmu63S5BEFAUBRMTE33zzJNgmEa/1lr+yW/9Jp+fv0OrKNiJgqEnXak1d8yueBLi+YXYSrEMoCAQMTcRJN2EBSkOTa1Za7mF4I482rnJpikqLzirNa0gRCpFKhXrzSZPyoKZRtzrR1eWyLJkWmlaDmLb27YxhsQYdmzJtrOI6OBVWytSEjVCrqY597Ts1RdZy83SMR8MN6FkSrEYwvUs525wuEWDTVPOl46pRsxSEPFACYRkj8/SgzwnFJAHQa9PXxRyEUmjMDzIckxruNoloRSPHcx0umweUe90Lm6wM4TPldu1lpgRIZNpxn2t9jqqW8stJ7gjjj6+QilWdldYtoeox1LdhOtByHygEUqxYEpm05TNZvOZIvcDqc7luene9b8ruLCKCEFbCP7ZH/0Bv/r59/lvfuSv8L03b70RYsKbX3peJV44efoMCqfBQnDnHHEc99NyVSf1KIr6xeFVjdM4mmJGUcTW1tahP3fO8S/+zR/yLx7chTjEKsE5qZixkOY5y0VGdsQKr0o83TKWO5qhIlaF3jWfjCNOW8dcaVlKdvuXDbzX21nBfLB3ZZw1BtKUOQRTOiAKQwpgJwhYk5JlrQd+XyIpeauAhWajNzlrjRuMTFWEGqclriwJLcwpRaN0RFKAdeTGkJSGrbKkI+BeGHLLSe4mCRccfByFL9Sw2GrFPQEXdzosNOO+SLPGMJVmnG802NQBjwN4IsWhpo95s8FNnjbvFUr1aqSUJkbwtnVspilPhohCpVoxI2JIUzhEzOp2h0cvmOrZ1IoNAdeFZHVA+FzMMu4GwdCfW1crLosGOwMtYw7idCdBNCLu7q4EBMi04rSI2RhoqzMsQoieXcLu9VskCdd0wL2pFptpxt/+3K/z7125wo+/+4NcPXf+hbZ90qRp6oWT55XhhZOnj9s1O2w0Gnv8maAnpgZFkta639i3ei2OY5RSJ74S5ahU3U+//x7/61f/HHZrS2QQsAKsAG63MetFIWlZ6GQpi0WBbU08sx9Sa27nObdKuMNw4ond31uXsA6IKOKaULg05741nLaw4CyxKTilNc0gwuDYyg07YciGlGzuEXTqqRdQhTFcNpZ78XBL5KsVfuXuZ/B007u+VFb1PKLSlLmswAjBue0dVBxx/fRpnOmld6yzlNbhnKXEYa3DICidxQDGOQoHhS15KODtJGNxa4e3p6colOJhHHFHPWsfcBBSSvI0w4XPCpA06PXP60WhBI284OM8xz7HXmFJil5LlkOaFV+NYuYPqUV6HkIpPgbiKOJ6XrDY3mFnevrZYvAjeCAcN6TqC8VBbJ5zE8GDOMQccA4+EnBTSOZfePRPOdVOCBsxt2VPPLSbkhsIfmPlMX/4Sz/H37r5rfztz77L5DEXRLwqjusafpI1mp43Dy+cPH2qVSRhGPYjSIO96ay1zwinyoZgf/Pfk7zxPM89/Nf+7Iv84698EXvIJCiEwA1650QhoVK8hSAyjq08ZdlZ5O4EIcPwpcQT9CY8mWZ0taalA64kOaVzXFCa5bLgYRQida/JLLoXaThKUDhruVE67mj5UoK1GtMpqZnQiigMKZEkYcy6UiwKQbMomJy+xBNXcs057pp81+X8YFPM3Rdw1gG917RzPM4KzjR7kb1ukmKVeCFjzAfWMmMd24fsZhWFclLQlIKL1rGRJKwEz1o5CCG4K+BKYXi0bwwuSVgLXq4noc1zmlnOuTDqNSW2EAvFW7Zn67FjDGulwYbBc1dFCil5qByn9tWZNbpdzkYN5oU79NwTUnJfOebaCeutFzNvdGnGTaW4HwcY9bSOTUpJliS4KKItJf90/ht87uO7/Jff9d38B9/zzmvlOj6q1XBCCB9x8hzI63O2e8ZOJXaqPnRKqb6Aqqhe01r3G/sKIfqvVc1/T3pV3UE1Tr//5x/yD7/wHuYFnjyrth29DvfgREjLOs5ZUGXJapayrhW3Jdws6RWM75vArDG4JGFWSGaCgEiHlAJ2lGY1hidasyIlN5jkTrAbcTGGC1IxaSHJMxayjHLi+Y7bPdFkuXOEALHWYtOUibJkVgVMBAFSKXIHbaVYj0JWtWZtz+ckQIXoJGEuillUPYfteeC0jAiThEdB0H/fQVPMgS3s4YJQfBwoHkuBi0POIZiuxI2SR9oryGaDs9Yd6IG1532FINmtO3JRyGWpCLOC+ybHDkZItGYDwUSnS2egnuia0NxT8kjRCr1jHScJ58OIMAjZlprHEdwPA66WjkczU0+Nw6MApyWyVJyWmskSQtFbtNDJc9atIVUKEcdIKSmUImj0Uoo2DLmU5XSimPtKHNhIeRCjFGEjwh2R7htktt2l0Wj0au0OEAyPhOCsc6zS+/kja/jvv/h5fukbH/GT//Zn+cxrUv80qr57r8O+eF5PvHDy9BlcUl3dNAaNMKtedM45tNZ7IhyDwsnurtQ5KaSUz7zf+9/8Bv/gj/+Q9CWb2FZUjWTvAUiFExFzCOaEJG+3eStNWY1DzoQhE0EMStAVirUoYktKtvcIGgmq5xatOwmPw/DpzTkIWAaW6U32UsAlqZiw0M4SlgqzJ33onOO6hXlnkbvREZvnkGXMCMmUUjSCCKcEiYPNIGJHW9JnXMYPSP3t4rKMy0HI/X2f4aqSEIbcRLDY7ZI+x826whpDOfDeQqmn6dI44hyCmdKxnh4cIarYSBJcHA1tSSC0ZgFwoWZCCi6UlrUkZS3uNWvuaMUlYtq7NUE2z8mC4NBJ0xpD0E2ZMYa5mRl2hGQ5irhf9eWTEkGINoatNEPuSxcKpXBKsU4vdQv0zisV4YxiTkqmEUQOnLF08pTza+uEMzM8bDZwL3A+L0nBDam4c8RCDZdlXEgyVltNNtThkkzGMdNFyerARy+U4kvdNv/p7/4m//6HF/mJHxh//VOapt6KwPNK8cLJ02cwxF1Fkar03OBrlXCqxMpgs9/qd8Y5/g/u3eOn/uD3aL9k6soZgygMLaWYEJJICkIdoKQCqSnpNVNNpKQx0eK8K3kQhsjKSkCJvkA6jKth0Fs2fgBCCFwUsVjtVxQRKt1LH5aOrTTBtDtsBwHXWxNo22vD0lGa9UiwJcVewaYkKJAMH3mzec4tpblzWORF9epvWlHUW3kneW5R9vR2m4dTLcQBVVj7RdRZYKa0vUhUuHf140qgecsJHg+9J7vvIQTdQPctI64ISZAV3CtyHk40uWklt63lUulYUBax+1lZY1BJyoUgoBlGdIRiKQ5ZDSZYEzAohgd520m+2WwMbZQnpESEIRt5TjdJOBeENMIIFUa41iTbzQbXpEIUls085YmziCOsLoQQfCwF55KMlYmDU3Yz7Q6NKGZxarji9YdZQkBMEexLb2rN51Yf84e/+HP8zVuf4j/7/neZGlO7Em9+6XnVeOHk6TMYtRFC9NunDNYv5Hnef61K56VpSlEUKKX6wml1dZW7d++e2M2n0+nw3nvvsbC5wT+Zv81m9DRUb43B5TkYQ1w6ImcJHWglUVKCkFh64sPsNm9NopC2UnTUwX3gGls7xGHIo4kGwhjObG6xdmo43xi5tcPDOGTYy69KH36cppzqpgSBhtKgmg067S4bwpFNtnppsyFTTM/DGsNb7S53ZqaOPH5tpdgRgrOdhE67SzI38+z2rKUhJTvDtKZRilVglZ6ImskLJtIdtk3BTqvV6xG3uQ0v2e4EelGoR/RqoWJXMrfTZinNmHaOvBFBnjFblsRKkWvFehDwKAx6FgkcLYobacZdUyCHEA5lt0srzZiUEqU0XSXZDEMehiFCwNl2wnKrgdRq17dL4mREozBMd1I0lqQo2FAKd0Bq12pNnhe4boIY8Jhyacr5bspaq8lmcHDE8SDSZpMLnS7LwcH71lGSfz7/TX7xo6/yI6fP8e7lKye+yrZK26+urr70NqSUvPvuu6MakqdmeOHk6bM/4pQkCWEY7ok4VTYFVQG5Uoosy/asYimKgk6nw9tvv83Fixdf+bittfzxe+/xKOny0x9+wEwj5owFCxTOkQlJN+wJoUxIciWPTPXslmgf+F5Xspz1yRYbuwXnTmu2Zqa5kCQsDtFJ/XqzyZ1Dok0HodtdroQh7SDk8XSvN9utiRa3Kz1XFFwSimbp2EpTloV7bjPY5+Gc47qxfDzVeqFVg6uTE0Sm5EZhuFOaPXU1jW7CWuPFIwBCa7a1ZpteH7ZzQjCVF6x3uxRFL7UmrUNLSQBo2YupaSRSgnIgBSghkFIghUIIkAiEkL3UWhhDGBPpgO7KCroouDjZIg0ClpzDBr2I17DCwlnLOQQfHyCarDHIbsI5pZmKYwohWAsjtsOQZLBH3e7306Vj4wB7BaEUuVKsxE/fMyhLzklF00KSZTwxOemuR9dmI+aWcXxzN2U33ekwFTd4MDO8tYQ1BozBlpZup0teGvTU1IERLyEE61HIv9pa48My5ye/77N8361vObGHqDt37tBqtTh//uVThlXtpsdzEF44efoMNvmVUpKmKVLKvnCqXovjmGaz+Ux/usEaqEpUvYoxpmnKN5aW+PPlRb62ssJH66vc3t7BaMm1MKKtJLM4sjxnoSh6RdZKg9bH6jHk0pSbUnEvDJ5ZXm6UYj2IONtNePKcXmhxp8PDIdII1hjm0oxTcYOFOGR+N5pX3cr3JEOD4GlaLw6ZdXDGOoq8YKHIKRrx0KvXLnVTHkYBvMQqqUwr7jjHW1JRdhMexxFSSi5F8aFpyUFsnmPznMjClJQ0lCRSGq00KI1xkChJo9HgUiOGNGNBSUwYYkTPPbRfpF49AAwhDCY7HebiJo8vX0Ray3UnWMhSZBhwRikmSwgGirjXyoJM634R9yBvObiHRfB0hd3ZMCAKIrpSsRzFLO8WyAOH+laFxuCynGIIE0whJUZKFnb/7eIQYSTnpWLKQmkMy90up7KCyUaDRWvYNG2aUhEJ0NYigWYco6RC7n5+TkDpwDiLEYpMS9Kiw/T0FDPGgBNEFtI8Y80YdqTYI9iFlHy52+HHfu+3+Et//iE/8e4P8vYxxMywZFnG6dOnj70dL5w8h+GFkwd46uFUiZ9KEAVBQKvV2iOmtNYH9qeDXpH44Cq745LnOYvr63z54QM+Wlvlo7UVvrG11XO9Htz+rofRvdBySypuCyAMCKXishMEpmQ1TXtP8C9ROBp2u7wVxcyLwyfjVEu0iJjtdNk4ZMK7FMXceY4/kE0SrgpJZkuexBGbWtKLkeyl4yw2NwdGI7ahF6WJArQSvC0VgbGspQnrz9n/U52EtTikPIbgFUL8/+y9a5Aka17e93svmW9mVd+mL3O/T88SyAsIscDZZXdBDrMmjEMgyWGHwUgOhwzhQHLYsiSMTYTD3+0v/mTCRFh2yDYCS461CHPVAgHLmpsALXthz/RlpufS0/dL5T3zff0hK6uruqu6q2fOORZ76omY6OmsqqzMquzMJ///5/88bKo6huRx5Vg52Ge33aaKM2RZMS0FbaEwSuFrDyEFFshxpEpz5EPiHHta10Lr/ouXgKkoQcxMcawUzve440AXBU9ddfnvNc14pBTP+ybVnJQ8cY6rMkRkGZueOuBXqgAAIABJREFUYLfnM3oi4p62joWuI7uzjqTI2UtSyBIeLiwiLRwqzZYRPPV0l8cJMN7FFhNVxc2yYn0M0jTq9S5NyYUk7051zjlHoRRxVSLaIc45IiGJlYTz3PAbHRfQjlPm2lM8E+BVmoUs5VkrhMBgC8m8EMx1JwWTPGOnKIg9jQwC/p+d1/zmP/05fujxR/hbH//k+6p/mriGT/B+Y0KcJhiAEIKiKHreSGEYorUe8GtqSFGWZfi+T5KchLk2RpiNy/hlUFUVB8fH/MnzDb68/bquJu3v8zJPEf2TTkoOFRlDLVB+kqbcwfBc91kLoHCBYQnBFevI8oLnRV5Xoy6oSixECc4EPB1DP9RRkithwFQc0znVLmt3Ip4GZ0/o1lrCOOa2CdnzfJ5JgZDnn/j3qxKXZXCOIFsIQeV5XWsFUTuYU3sLpUXG86LAdgXG03FMGYSkQ7LyrLVQlmBt3W6qLKEQBFJipEQ7gaclWmqk7FZ7ZH2s3CoqVJyQeJrM+BwrxXHXgPPU1tLoh0Z+G0nCTBB2rRFOsuKc8LjpwE9znmIvHL+31nI9zZDG8ESe9eoRQrCtRC+DbiVLcWHQe0/h+4MxJlLglI9OEw5nZ/CVQgNBUdDKC2JbjW0JAPDICp5odWF1tLG9mBeSWU9jtI8VgkhIdkzAvhQcaM1SlFDOzLCvJPOVJchSiku2cq9FMWkQ8LKbUVhqTSYkYZKQhCHS8zgEGv9+Z3yclCxIyZwF7RxRnvMP/+SP+OyffZUf//Z3+Gvf9rH3xf/pbYnTxPxygoswIU4TAIMni/4WXL8zeEOgmv9HUYQxhv39/V5brolniaLoUifFg6Mj/sd//mv8/NNVolOxHpcNchVBwHacsCgCdvqIgNCaXWCXuhrjKcFdBLqs2E3TM9UYW5Y8LCteGo9cj9/k25eSpSCg7BvVt9ZyPQxZ6Rsnt3nOtbJiOgjYCE6cqse5z82lZFZIOmNvVb3/zRi88zx851g66mA7HaRUBEuGJScRsg5Vsw5KV7cFC6XJZT1JmDpHIiSpFHVVaAjxtHnOspA8X5pHWMv1KGZbK6o3vFDasuSxNkPz/ISUtY2D0Fxz0MoK1pxFDCGpOk645xnWfB97ARF2WvOuc1xVPjJKeBWakSS7jivRREqRdI+5hjzMS8kVC9pBlKdsFTl5EAw9rq9VlvUyQ/Zp5fp9wWa1JvAMVkDUtb04kJLDM7YXEleWPEwzNgKfsnvc7SnJQhCMnYXX/A08D0xvHQ0OlOSOH/BsSLyLEDXx3Af26yW4wEAhsVLyD//wD/i/f/cL/Dvf9C38wPf85fe0utNUx98GE/PLCc7DhDhNAJwlTo0LeFM56m+99S/zfZ+iKGj13cEGQcDBwcFQf6VRmJ2e5h/8wA/yN/d2+cUvf5lffbrKHx8egvdmh2jWCgmjmHZgiIa0noQQlJ7HU6hbMIFhAcG8deR5zoujDndbIav+6HDa87AtJTdMTeDKVshckrBuDCBxccwD6ZH7Hi+UYlvWFZpLQSlmlBqbODXZd0tCMOsblNK12FwocgnzShPieJIn0HyXveuGHPg5SjjfQ5qxrDxWVLetKSWbszMsVhYVxbwKz2qDLsKjsuKJV4u6R0FIyRbgBFx1inZWsGpLZBhiy5J7ecWx8QfI60UQQrAtBNL4PK4cq1nSdU0/i8rZM68VvjeQF1h7UMlaIG5BVI7jPOF1VeH7Hp2jY9rtFrNJSugbrOj6ggUBh+KUzcQ5E34iSVnWPiueODMIsSsli0GAixKiETYFQPd7VL0A4WF4JmFZKN4dEV1z+vOwUlIlKTII+KqU/A//4g/44tEh//m/8RnabzjQ0I/mfDOpGk3wfmJCnCYAhhOnIAjodDq9tlyjbYqiqOcg3hjN9QvBjTE9D6g8zy91kVycneNHPv4Jfvg73+Hdly/4xa/9GZ/beMZano5tetjgoN3iRpyQGB970RSd1r27YysFd8MAWxRcNz5+afFE19nHuTqLraooKkvqLJG1JKLOwEOfEK1XSnLb99mIY+Y9g00zrhnBa89nTTdi7zfTEwkhCPRwd2RrLS6OmUdwxaunImMkO75hR8k+h/C6MiGUIETwREmuCJ/ZNGcdN7Ric+F2JSl3tceKPnvHvqMk0hiWK8tKliHGmEAEuBolbBh/fNNLKdkGtgRc6aQEuy/xgpA1XyH9i1tgw2C16rqm+3DUYWvqbIvXDn/p4LYJAb7f862yZcEVa7mnPfKyotIer5TmeOCzrzMEx61/zEQxLROwqkdX1HaUZDHwcXFMPISwmChmyQSsqPMrL0IIViTczc9G1ww8L4q4p3wKrXge+Ox3K7jHwufzz5/xe//4f+O/fOe7+Pa3dB9vbFHexkvu93//9/nZn/1Zfvqnf/qN1zHB1zcmxGkCYJA4NWG+QRCwv78/UHFqjC/7BeCNi3h/IHAzziuEeKOyuZSSb7x7j2+8e4+/UxT84doqv/Tu1/jciw12GZ3TdRovgjpsdQ3GuvBaa3nkYLUdoqzjfml5om09lQfUtRYJnsZZC9bibO0LNSUlIRKvtPjd0XgnJNdfb1EELWan2iR5QdtZwlzUIbg4SufInaNwFiclSIVUdaWm+TfsM5Rdl3abpFzBMa88fM8nBXaM4UCIvhZOvd3DLklSa9q2liYdaM2+tCxZR5hmPJVi7FapFydc832e6tG+QFYrVpzjupSUUcz2BdWnMI7Jg+BMm2gUbJoyV1YsGoOTip1WSGwMB0VO2/eZF5KWBWEtaZFzaCv2rUWG4ViVxR2lEK2Au1HKSy2wA+RvvCqHTVOuV46ZIOBAKrbD4OR7KkuWEWzGMcklKzCNVcZ+YNgc4/PaUYqrJqA66pDNnIi1F6IYFwQ8H9cTTGt2EcxFEQd9kTY2z1nKC+bCkE3f9N0s9LXhtWY/ioiBH/v1X+WH1lb525/+njeuPnmeh73AKf0iTE9Pc3R0UbDPBB9mTIjTBD00xKfROHmed4YkNaSoeV7T0mssCPoz7N4reJ7HOx/5Bt75yDfw9+OY3/izr/Krqyv89vZrEiXPvUOVUrKqVV3lOD2lNQQ3kpRnXY2VlbAiBcuVZTXN4FQFpmlDCepqQzPN1o9WnOLfvYNAEKUpx+1gMBC3CcN1FuEcnhAYKZHW4gmJLyTSgS5rIqqgHhcvK7L9fe55mt2pFkcDBpPy0kaYwnZNj7r7tSNrg8hbDsSpXLphaMUxM37A8zG0YEIIXiuBMj6Py4oVW5z5bAFIMxb8+gI+CjZNmSlLljyD9Dx2tMdB1/+phgabo6wj6wtzRkqcMlBVtJ3jCqImj11CddQlVGIIoXJa83xas1hZdJTyMvTrfEdAjmgR2SjilpC0TMCO9njtwZYSwCmSqTVrQAvDgzRndczK33lWGedhS0mu+B4iiomNz72iZMsYsktGFSVaMUOITBKEddzVHpnWvAgku+r84/Go3eZRUbLiaf7XjXW+8PP/Bz/5iU+9UfZdk7P5NpidneXw8PDiJ07wocWEOE0ADJpflmVJq9XquYM3yxpS1E+w+oN9hz3nvRZYtlstvv9b/xLf/61/ie39fX7pK1/i156u8S8O9nEjgj2l1qxkGfcry9NzrADCOCYNzMA4vpCSFSG4KwSbcUJxjkfTaagkZcac3P1PBQG3ooSNUyLj/k/IAgnnQyQp97XHs6V5PGu55wTPsoziLSaUkiLHKX/g++pNrfk+95wgiRK2zFkCNR3F+EEwVpWjH5XWPHGOm9aRdCIO+nLdbFmyLGXdKup7jc1zWmnOdWNQnseB9thWik7z3Q/xRXKqzoDbP7VcCAFak1FnBNavl6ADXFkSOsc8gnYFwrmaUJUl+9SEakdrhKltF9aThLLPZ8vaWs91W3t4xmfTN7xUXeH9abI0BLFWrErBDQsuinll/JHE1cQx1/yAFTmeb1U/bJqym2VcywvaL1+RLS2y6EAURU3Uu/5YUtR2DaI2y6JxV+g/ep2U+Icd1PQ0SVWyl6VYTyNGVEz78bQomBaCY614UuT82Od+hR9aWeHHP/3d74n26TKYmZmZVJwmOBcT4jQBAHEckyQJU1NTQ6tLRVEwNTXVqy7BCXGSUvam7T7IeIWlK1f4kU98kh9+5xP80Ve/wi98+cv8UXTEu0k86PEECGN4ESdcw/B6SFXEnVPdEEKwoRVLwieNYo7HmEZyWcZtzxsIyO0oSWx8louKJ+KsB9M4mI5ipoKQtS6hKKVkBWgLn9tZwUpXDH1Z7JclrpSIIeRTKMUGAB6PhGSvE7HfCpFSstBJKMOgriq8AYQQvFICPzA8zApWXD26f78oWfE9XFEQ5DnXtI/v+xxIxVZgWPdPiNJFGXxCKdpKnSFO575Ga3L6CBUCdO3hFFjLdFkyJzUKSVrmLGQp8cERcSvg9gwoY3gRBDzrtqeQ+tJROEJKNiVAHaj8KopJTh17S1FCGRiejajoNHFDXllxRWnaSuF3PbJyZ+loj30heG0d3q2bXAsCTFXxKk2JLmGc2kBPtVC+JlUSVyquiNqOwDgoqoLjomS3KrGBGTj+y1bIQppzJGtPqVIp/peNNb7wf77iJz/+ybfWPl0G7XabOI4vfuIEH1pMiNMEABwcHHB4eDhAnPpJULOscRbvXyalJM/zAeuCxkjzg4CUktsLi/yNb/sY//WdO/zx03V+8Wtf5defP+e1q3p34WU32206NBz37ZstS5bF2erGaWwrxVRguBbFvD6HPNXrU6wMuZhZrViRggeV4+UlKljWWm4nGYeB4dUQr6VIa1aV42olCZKUZ0peipgdScE0F1S7um0kGRiWrePwxQvKqTaFswzuhTtR+7j6t6qqUM2EpDt53HUft8BTJ7hRVXSevqRYuMIjpYmk5rURPNVdE8kxiNIwmBFC+svCAUlRQlHgVZaW5xMYg1AaVVbMak2MI6B2UNdOIFxdl3HWYp2jspbKVpTWkbva/DNxlsxaUAqpVbfyVf9toTWrdNt3Wcmqq3BadW0CfPKqwsYxM0hmlCLUGq0UFYJESI48j2Ol2NG6bzAAetOSWrGQ5+wZn5eyIXkB94TEK0peJilxazwSVU61uWcdK1IgfH+wfa08nJKoUrEkFVOVQ1ObZR5UFU+yjNtyls3uYSuE4N0840ffoPr0NiG9/ee4CSYYhglxmgCoBd2vX9eZ8404vCE+/W24qqp6J5ZGhNlooPpNMpVS5HlOu08s+n6ieU+tNR97tMzHHi3z95KE33ryNX75ybv89tYmHSnpTLW4GtUtuaJ7EbmXl6z6eqwTbUcpssBwL8lY89TZUFVrWa4cK54auT4hJU8lLEpD1YnZnzr/YmDznGUnWL9gOlAIwY5WOAH3nCCOIrbDcCyhrAwM8070YjvOQ2ktzkJ6dYmFomRduEEjzrGuOcOf9KIouH3jKpQlkRC0heCx9KjKkqQoOLYVh7Y2ubwMMZRyfLJlrcWlKX5VMS81La3xtaYSNRE58DSR57GpTwKgb5U5rxeuUAnBfet4kWWUp0lx73tQgFcPF/R0bhbPudpUVNTZe17XOFJDd8hC4bDc3d0nPTqkWljg5swMiVIcGENHiCGh1LW+6KIjYEp57PcdW87TdZVRSYTzuS8kOit4nqek7fa5x9RBHNe2C0OIllAKq1RvqhDAGh91cMR97SHKgkdSsJ0mHPh1TuBlq0+Nzultq99vQ74m+PrGhDhNANTEqYlOacThSZKglKIoigG38GZZf7Zdv6N4Q6D6o1jebzTv2Y8wDPnMN30Ln/mmb2Hv8JBf/eqX+ZX1Nf6gKLidlzz1YTbN2AkMXOIkWyjFU8+xXDme2HzgAn4vzVn3vbG0JjtKYgLD3SRl3RvuF+XFCTc9vx7vHzd0t9taE9SVoVfJ2RbPaUilCMfQ1Oo44Y7ns+rX29PxNHcdHCcJh1NvT5KvF5aXbQ8F3CsqnghXTzRKjdMKqgqvslxRilZpCaTEWUdW5sRVxX5VUWiF8Ac1QQWOfj2OtRbyHJUXzCtJS3kY7eGkIHVw5PscVhVb3unvUp5xN7/WidkOalIrgKcSrgpDFkUcnnPj0L9eQbeaxeiqn4kibvsBW/NXuLkwz9Oy4rYQTDtHnhdkWg1ttY4Dec7x73y/dp9XEiXhgROItGCjzClaZ4n5dmC4KyTPL3hPEUXcVhrteTyfmmKj72bDBYYbSKZLy16asON7vCtEXX1aXeHHPzW6+tScg96UOPW2YUKcJhiBCXGaAGDA+6SqKqSUvcpTv4N4FEUDwb7N84GBVl1jnvlBoaqqc2MW5mdn+fe+8+P8u9/xDhtbW/yzP/0iv/3Ff8nrsmCvLHCqWz3SYxpeas2KtDyqHGtpCkHA1Tjhte9jzxGgn0amFU8FQyf3rnRiVDhe1MswuG6Lx2B4lJesVsVI80YAV9m+qshZXOnE6NCwpk7EzULWF0iva/uwau3wCbkxYMsSz/gIVU+orQpRV++SFBEGPTG31fQc4IF6GlCbOqOtLJmVimkhCar6BFfagmRnl2utFtOtKVCSzMGx9jiQsrYYONPCkmMdB4tRwlFoyE9dpLeUpB0E3IgTXgSjHcfHgdeJuGsML82Ju/xGURCWBc+CmrQ3cTpXKktWFCfh1mO8ry1L0jGtFKquaayTGk/BQycgK3iW55TtmkRJrVFpjpPeGeLhopg7SuH7Pi99c6IBO3WMC615Dbzu7ttSd98Okoz/+Wtf4QubL/nJT3xqaPWpOZf5b6AhbBCGIXEcM/U+ZupN8OcXE+I0AXByd9WIwZv2WxPi25CiJscujuOBKbymNddopE6H/77fGPcOUwjB3WvX+PFr1/iRb/8O/sbP/e9sZSmBkARS4guBV1q0EGhEratxDqyjoja+LK3talMszyvLUlWR7h3QmZ4iLQuwVY+AjHPxFUqxIiV3KsdeHNPxfa4dHnM0O3PpsfBhyLTiiXNckYLZtGCN4YG4cZHhdHDmQmTLkgdlxWZgyEZ8xoXWrDjHDesoxvBnGobrWU0E+knZinDcET7bcUx2gb5FdAlQBwYc1eeTEpaW0EKQZDkbrl//dfGE2yjMdSKyVkgyYj8jpYh9rx61V+MRsX7oKOau77PZF8fToPQ87gvJk+7vA3E60seTkjtOoIuSnSzj4Lxw6yRhz78c2W2c99epSZSRgntOUKYZz6uSdQSzleJIK2yccAtBaHxe+z4bzXThmIL5gaik0LDk6mGO/+oXPst333vA3/2+f2ug+tQvM3hTzMzM9DSfE0xwGhPiNAFwkjGXZVlvWVmWGGN6BKgRfAdBQBzHPaJSliVhGJJlGbOzs+R53tNM7e9fZpbpzZGmKZubm5cODf2rV2/w3794Sup5jKZ5AlSf8WXjwWQtNo6pshzpexRpxrTWyNIiqZDOIdMMXP1y4XprQ3R/d871+jSlcwTHx6iDQ5KFBTg8xmoBxoDnndtOuQhCCA60Yl8KFpICu7vP/uz0wMV8J8twWiP8k3aPixNuFAXrU+0LDUSFEGwqgfA8bh4d88r3EeOK38sSZ+2Z9xBC8FwLpguB3tsjmp8fe59tWXL18JjD6SmKLvFwxuNqnJJ1Ig5npt8oTgfA7B9ShIboAnLotGZVWm4cd3jle2NNPMpOh6tFyX4YsnpO5NDTskREEW52ZmC5EILS74Y7K40TMJMXTB8dk1cVO1Lipqd6xHa6KOi0Wm9EIG1ZQlkSV5Z3qxKvqgiznFZe0Hn9miuLi+B5JEFAliQYwNDXNG16lP2/1zsBziEQA03WRhpwiMA6y6/96Rf5nT/5E/768kf46OPHQH0uaIx73xTf+73fy8HBAbdu3XrjdUzw9YsJcZoAOCFOpytJQRCQJCeqi6IoMMYQx3HvxGStHQj2TZKEMAx555133qpcfhl86Utf4u7du0xPT1/qdd/pHC9/+Rf5RxvrY+sZhBDYquJOUVK027yemkJIyZ2yYqMsIXyzVlUYxSxcv86r61eZPzjiMPTR3Uy6NgJTgRb1dFZelqRVxVFVEWERvg++f2GVR0jJfruFMz4PhWQvijjoCshT4zMnBcfd585EEe2gxcvwbBXqPDjf45U3w9IlsumWsoLtcz634zAk8H1uxQkbY7S+XJ6zjGB1dhr6LqBCKXam24gy4BGC7U5M5wJx/mkEUYwJAg7HbEkKKdmcmeaOdeyPiDgBUFHCPc/jtQnZnLqYJBeB4aGs27Hnvr/WdLSmQ33s+KXlRlONSjMCJzjKMlxVoayjJSWBkPgCPCnRUiGlREkJCJyoSX7pHCWSXHukypFUikoKjtttZrOS2YWFWsflHC/fMPPxItiyZNk6Dq4t8c477wDw5MkT5ubmWFxcvPT6fuAHfoDd3V02Njb4mZ/5mTPDLYuLi/zSL/3Se7LtE/z5xYQ4TTAQldKQHzipJG1tbfWeW1UV09PT7O3tEfbdPYdhOBDPcp7e6P3Am4pBhRD8+Kc+zW/93AueVRfnW1lrWYhTpsOQp34doNpQimdK8shpnuT5pT2aFqOEKmh8pCRb83MsV471MufQGAZ8jKUE7eOsxVUVnnXMKUXLgW9BObC2IitLEmvpuIrIOaQ58c4RWrMO6CDgcWV5lqTYMGDOwWFZcjcv2TUBry6waBiFZsJPYFiuHGtxhBshHrdlyUxgLvSCSpXile+znFc8kaN9sHSccMv365H4EQTLacUa4Ac+j4qKp3lGOYY/lxcnzBrD60vo2KD+PF4owZwJaEUJO33huiKKeeD5bBuPFTV6GnMYdqXDxTHigjamzXNcmjIrFbNKoYVAKc1sIEitZSZJyaanyJ0jkpJYytrociRBHRL17GkoSx6WFRstQ1VVhGlO0g65jySKIraNec8IlLWWh2XFiqfxNl/2zgFvk1X32c9+FoCf+qmf4jOf+Qzf933f955s6wRfX5gQpwl6xCkMQ3Z2dvC6kzllWTI7O9sL+IW64hSGIXmeD1R3giDoicnLsvzAbAgavM0UzUx7ir//HR/nP/2t36gnt0YgiCJumYDVwGdfnQ3oFUKwogTLueDJGGnxcKIfehn4FH3EQUjJmoTrwhCNMN0UUtbRMNDTt/SgFHiqFkxXFS0hmJGKVlVHuUgHlS3JypK9yuLnGdfLirIoWZ6ZYtXXcElyMAxOK1aBqVIym6RsDJkeXEhz1ses3jQ+WI8qx1qSwKnW11wU4Qfh2IL6XOvaQBTDnaxg1VaIcLgWSCQp13wzVqzMKBwoiW887iUp62XBQz9g15ja80tcnqQeKMVD5bHGWXJktIeUigJHJBX7JuRYCY77yZlUMDvNUpKSlRXyEs74p2HLkseVq/VYXb3ZdSdYV4pn1Ca0j5BsdyKOhkzjXRa3k6zWxCnFVzsdVjdf8fjW7fdE4zQ9PT2JXZlgJCbEaYIB4tS02eDElsA5N1CFaoJ+m58AxpgBH6e3PSleFm/rWv49f+Ff4/uffI1f2H595jGRJDxUHi/8syLdM8+VklVtuV+UPLuIOKU5j5XkiadH6oc2taQtDDejhOfh5aezGsF0DuycflBp8DTV8TFLQqA8j7xzTNWRPGi367agsxRVRV6VpNbSsZZEgPS8sVqDDTphyHFV8cjCizgm71ZIrLVcCUP2h5h6jtwnKVkVjlvCcNBtfVlruZNkHAQBB28gqI88xaqTLFlFmGQ8VafCjdOMu74/4AR/Hhq7A7KcGSWZEgqjNZ5SIDVpFnOjKEjygpnZOWYq11XzMECg+n92kwQHkk4Egvz4mAepx3FZshcGHPveIDmijnnhnPDl7TDgdml5laRUI4jjeWhao0+8QR8p2afRcl0DVW0MjyvH8yQie8MbrIVOwl544msmfI9//uRdHt+63bNLeRtMYlcmOA8T4jRBD404vKkk9Yf4NhfIhkw1xpdNpaeJZ5FSDriMf1B4m4oT1Berv/vpv8zv/pN/zHb3AmbTlAdIDn2fJ2MEBPegNS+F4HqUsNkefgffimPmTcATKS5cb6QUyVtGtfTDliVemnFTe3ieZjsM2RWCHee4c+MG685yD8lBErHbCpHawzkN3dZgCLRltzVYObQQCOeobEVeVuTOElvHcVVRaYX0NNKvKwNrCmZEwLU446mvmEsz1gLDZU9FQgieU3FFKGa395gzhqeexDoHY1b7hq1zRwmc8bjjoIwTXvkeoix5qDxWZU1aGlLk8pw2khmtMFJhlEYoSekgdRBrzZGoKzzH3epg8/k/mmrzXCtMWXHbubFbhafh0pTrc3N1jFBRcFMqWs6xH8VsnzdJNwTPteQOHs+TFHcJ8uSSlIfaq533TxHpfWuxeTGwHaVXV/lCEfAoL1kvCqoRfyfD0IpibBiQniKxn3/5nB+19j3xkJuenubg4OCt1jHB1y8mxGmCXtVIKTVgJFkUBZ7n4Xknfiz9OgLnXK8911SfGjL1NhMtb4q3JWpXr1zhP/uLH+Mnf+/z3CwqZGBYF92W2CXXVSrFceAzF8ccnNKfXI0TclPrmcZdby+qxV4uqqX3+jznSl6wYAJKKXlpfJ71yG29HfK4w2vjI7qGhzI4VRnoVq8K4KD77wSiV8Fy1oK1UFXMSkVLCOxxxGy7jXLgEOQC7u0dUGY54ZU5lChRSqCk7AbK1j8RtRgZ6kHGCkdFHdNSCklVpni+R25LlvxppKttnWRp630SonZlEjQRtfXWCupE5ToTBicc1jrAYZ3DOcA6bm/tknUO4d59PmIVlYC0chwDkQmIpSA549YNjRcU+uzI/b2iqp3qqa0iVoBpYVhMC1bc5bIGHwjFmuwWoDyPl93lLgxYdHClcqR5xvOqwo3RHtvQintCsJ6miDFIl44Tbvg+q2r4jcUejrmi4mjIqpLuvs9IwcKY+66SlJkRgdJ/crDPq91dgrfQODWYnZ1lY2PjrdYxwdcvJsRpgoFcJillr3LTkKTT8SvNc6y1Z0hS4yKuLily/VcF//a3fiu//IcZnPnpAAAgAElEQVS/x3MEzlrulCWZdSS24thaqiYDrskROweRUiyYgCCOSVstbFnysCx5bnzKN2gnNVEtS8JQjhHV4joRN6WkbQIOlGI7kBw2rcYhpO2a0rzqu9DbRv8jA25mOSu2GuuiLqTsZa1FQAQw3e4ZVtq84C5QzM8TliVr5qxR4jlr7/2c60R4rZCXSrFQWY7SlOIyVRs1uL5GsmatZTqKuR6GvMDRmp8FpXidRBy0QqRX68eAC6NMTsNEEYcmRJz6/o+14khJrlZyeKtwCGSScHDG2by7N0qd+DoZn1ZVcd0JXFrwqsxIgtHZc+tScF97PD1lyHoaYVIL5TfOuQEQWrNoHOc1vY604lBJro5qk3bhsozb2hvZLrWex+e+9mf8lY9+01trnGZnZycapwlGYkKcJhggTg0haiCEGKoZkFJSVdWA5klKSZZlPefxP4/ESSnFT/zVv86//9l/wpEQAxUUV1VMCUlbKowFz9VtKunqi21pay1QZiG2tU3AltbclorNw0OWW1OseN6FfkgXYXtEVIstS8I44YYfIDzNpvF5qVRtNjiG0eO0MWzKIQHCSrEqJVcrhYlTNvTlAoQb2DznjrVYz2dD1wRrWfpc9jCxZcn9vOR1UBNCgF0luWsCno5ZKRm1fTeKklYQ8DSs9WwlDicle1rV4mbr2I27BOqSejNbltw0AWsjxOW9rEEpuOsgjxI2jTeS4DxQmifq4u9VSEkiJWsAykPkjjtIgqJiN0vZO9XSE0KwriQPnGYtyxBDJmRnogQvMEMrP6fhxjSmbdqkt1ztH/bS9waO7WUhWdHnV2l/+8UGP/jN3/LWFaeJOHyC8zAhThPgnBto1zXEqVnWkKR+NM7i/fl0DXFqHv8gt/+9xL2r1/iPv/Gj/Hdf/mJvcg0pEVqTwnCjzK6NwIkWyKKdJcxyPFtyIy/IA8sDqRGV67ajatTGmCffgXWOTtQhDFvdtpGlsg4HVEDloMSyay13jjoclCXXF+dJtOZVGLDe5JUpb/xWoLV0v7mhjw8ECCPpdGJ2W+O5g9s8Z6ET05qb5bmziL4KRewstrTja5LSjGUpWTFnCehTCY+EGnuisYGLYx5Ij9zzeKFUtxpU75dXORLnkNTBt2vU02E3o4REwP4lCNTdomTVv/g7aWJsMB6PhGT3OOKgPfg+YRTzwjdv9HfmfL8X5uyEYQkwxxFOK17YCtluI4RgTUselprVU2R0IYopguBC+4gGW9ZRpTFqjGqgkJJX1FWy2sIgZsv3LgzObvAHe7scxdF74hx+fHx88RMn+FBiQpwmGAizbAjRsGUNOWpek+f5QD5dY37Z/7oPAu9FEvpp/Aff+XE+92ydP4qjS72uzt1SBEnCbROy29I8lbUL8r28ZH3k9NgpX5y52TPP6DmWN//SjMXpaebLgkhp2kLyCOjECXtVSep544uD45jXxnQJ4Dn71w0QloHPcuV4kY6OQrFlyc2sRBufjdlp9uVZC4ftqqynz8aItmhHCXOBqf2ZhhxbQkpWleVeXrJxAXGy1tKKYm4HIVu+Ya1nBzC4fdNacnjq2HKeZtPTiLJk2cFuJ7qQQPlxzJFvLldtbKbQwkGtmbWWm8ZcOOE5Dpo4E6bryupUZbleWWxR8aLIWAkDlpXX8ya7ESfsB+aMMPs8dCRcRZxkC46zXUqxnqbMlyV3Dw7ZmmojgpkLX5cqyefX1nio3yzsuMGkVTfBeZgQpwkGWnNQi8L7p9SccwNtuWZZURRngn0/yHy6Bm87UTcMnufxE9/1af7mL/4C2ZgXKFuWLKQ5V8KADROw0tXBNJf4XR/aUUz0BtNT0CVlXcLgJSk3gpB1JZiqNFmWstlugZQ4ZXClYl4qZiuHD6RFwVFZsItDDtG3XBeK12O0fXr72g0QbgnDw6xgpc//yJYlN7IC3xieBd5Ahek0cqVYQp17UbXWcjPNiAKfFxcJ6rVmC8GVKGZ/yOdsy5KlrGA2DHgWBDw59R2dRojgcKSJZv0ZiMCw7AR7nYi9IQTKliW3fMPaGxKdUjdTaIYHWc723j4r01NDw6Tdqb/lodt9ToH2CDhy9TpkWXIjiikc3IwirOexdWWW6pJ/a0Ip5ox/IXGyZYlJUm54Pp7vsas99pRifmqK0lke5gUr1WifLaj/Rn7nxXPu3b57qW08jYkdwQTnYUKcJhioLjWVpGZaDuiVvU8va4TgrVarF+ybJMl7TmIuwvtBnAA+eu8+P7L8Ef6ntSfnVs9cmnIHkJ7Ps8BnX8mhlZtIKe6YgE6e1xEpb4ipTkwrDHjWJRGRVjxyhpXu40JKhO8PTr4pH1dK2tayICRtC1VV0skLtquSQChcnjPsmtqrdNGNFet70pGzHDnHYuXw45hCKGZmZ1g3IC7Qo0B9UZ32vZEXVZvnLFvBmu+NpZWBelJtRgR4fdOHNkm4JxTO02wYj91uyOxF8OWwiblBDBIo2O9E7AYnDtnjtuhsnmOLEl1VzEhZR58ojVYKhKQSmlRZjKe5UlXYouRACPRUC9cLfRO4vi+oIUmu9+4n32OTAedwVKVF9WmvnAN8w0H3+fOVxReC60haFmxlScuCg6rgyDlEGJ7bHs0RPbuSflRRzA0hmPYNiZS8Mj5PmyleqQg6Cc+MofQ8VpzjqlL4I4xUG/zezhZ/Zf7ycSv98DzvrXVSE3z9YkKcJhjQCJ1uwQE9UtTvIG67fin9buHGGDqdTo/EfFAmmG9rfnkefuyTn+Y3X2zwbpGfeUx1Iu55Pkeex0YvnuL8fX4m4VElLswXG4WrUUwSGrZOEbOnOKajiONzDAWF1mTQG1lHapySzB9klJ7kappT9mJRXPfienIhtq6+zHYVcN1l9c9OVXEjF7hWiOcss0nGQchYWiNvxHO8OOGm77Oiz4v+GI5tJbnreWzs7PBw5gq7ns+zbgSLuMQsnHeJKlE/gXokFAedmI6zHAUGVxRUccyUE7SVIpSi5+ztBGTWkilNR0g6tuJQKQ6HTqZK7PwVlsuKFSVpW8eCVBR5zvOioGq3kPIN/hbO6Wxdi2K256ZxzrGQ57zrhXVlU/tQKQJrmacm48o5irLkuCjYqyoqUxulbtoSkeZY36eV5lw3Bul5vPZ9Xktxcjz7/gDBvO0HvaBjIQTbSuB8j4cIdkbkDB4K+NLuDv/65T+FM+i/qZxgggYT4jTBAHFq2naNhxOchP3259jBiWGm1po4jjHGsLe3d+mg3bfF++kbFQYB/+CdT/Jjv/4rWK2xZclckrEUBrwMDKvd9x17mF5KnmnHQidhd2p8vx5bljwoKl4GhmIISSw9zZJUHF5CGF3HvVhezUyxrzWzVYXJcrYu6xFVlixbwcpUbXK5DdjA55aQhGXFZpLQCUePvw8TiC9EMQTB2NEpNk3RecGSUkz5BqkU2XGHGxasEixYMEnKVlVRBWbsqUB1CRJircUmKbPOUSjFFd/D33iObrXxfY894xMbn0TJs1qnhhgqibzgtCylZMXm3FOaZ15Nwp3xMUpx30lcWvCiyMjO+czHxUIn4SgwlN3tLRD4Xed3IQRoTQGc+O0LUB7OU1AUzCvFjANZOcrjDtn8PFuBYd3vMjV51ueqgc1zEnV2+4VSrAN+YHhUlKyUxUD0jpCSf3m4/1b7PSFLE5yHCXGa4Mxdled5A9WlJrMuTdNeeK8QgiAIODw87IVq9kexfJB4v1p1Dd75yEf4wa/8Kb+zvoYJWzwLDUdvIcwtlUIHBoZkrQ2DzXOWnajz487Zz1VXcSMveD3G5++SlMfaqyMyuus8VAptfO4lKWvntEIGtq0suxNPg2RAeh6vml9MwNUsZ8Y6XuRnPYS2bQVZBlNTJ2TOGPIh7U5blpCmzCOY1R6+55EDx9pjVwg2u75GC52EdHaa2MHNLOdFK8CpAFmWXFeKaQtUlk5+PplyIy6gNs8Racai0sx4HlrVE5d7vs8xjk7XXPTWrRuknoc9jpgPAuakJM0zXsYJ5VsQGxEE7MQx077hWNeVqbw79eekRiu4LxQ6L3iV5UTh5cN1p+KYKgxI+r6Hfa24h2HtgiBrISUYwwGwl+c80pqNq0s8QDCdpnT8i8Xbi3nBy2B0hTDXiifOsSgEYZLyrO+Y/XKakKYpwRtaUwA9Gxb/LZ36J/j6w4Q4TdAjTqcz65qKk3OOVqvF1tYW7e5UT0OcdnZ2eq26MAz/f/Fver+JkxCC/+QTn+JLL15SCcHd0rGTdDj29KUiLfqxqQSPrL5wdF40cRbjtKu0RguJveCi1opirgTD415KpVj3YdlaVtMcgtHrqStNrvbWOe/z9zU7vmaH2sH7nlCorOB5npG3W2RSsoBkP0lY1j4rnsIJgYtj2qVlXitavsFJSYxix/fZV6rn4VRDIbpkdiZKKAJD1L3gHwiY7gYlO99nC9iCrpC+IVOaaQuisnTyjNdVRRX4VMqjihPapWXB07Q8gxWC3aLiODDsKMVubztkt2J0gp2yJJUSb6rFnaria7ZCGIMnJXeFxJQVR1nOJm6scf1+xK0Wt5KUjhj0ShJCUHkezwCUBwLuSEVQVGynKQfGu7DiZuKY0Bi2h5DXdSlYrhir3WzLkmVkL45lnTrX8kGWs+oc4hyDzfmwxd4FGYZCCHa7NhkPEBxEEYftNgda8btPnvDdH/3oGFs5HNPT0xwdHbG4+HZ6qQm+/jAhTh9yNB5OQojeWH8QBMRx3Av7hcG2XFNdCoJgwMfpdPTKB4X3mzgB3Lh6lR/95Kf4L77wW2A8rIR5IZm3QFVxmGdsOwut1ljaLiEEa0pyK8t5NYI4teKYOROwfololucC7leuvmiegrWWm0lGbIJzp9OEUqxIyR3h2I1ikmHTaXleXxD1xeLpgdd5HhvUVRFPwgPrKOOEfHuXO1dmsG3NR5RHai0Hvs+hdiReX+6hFIA/egouivFMwG6f0DlSiutBQGdIBpuQcgiZMjWZSlKKvMNc4HMYmMHt6GarXfS9JFqzKBV7WrEqLQ+s41WSkLdatVcT4ITPjHVcrRyiLNnKM46MP1Y7ccP4PK4sT+Q5f3OeV/s2SYUThhtIpkvLfpoMzbMTScJi9xgZBiElz5RkKUrYPidjzpYly2W3Gtl3jGRasSoFN7smn9tDwqttFNX2GGNeooRSPAU8Y3hUVKzkKb/5dO2tiNPMzAyHh4cT4jTBGXywEfYT/CuLxqtJa00YhgOtOqirUHmenyFODWlpljXE6YPE+ykO78f3ftM3829evQHUragDrViVsOopdgJDyzfcd4LHleNGnCCPO3VraQScUsTGx8TxmcdmDo8IgoCXl4xmEVISeRqXJAPLbZ7zqCjZNh5HI5yrB9YjBM+1xBjDYnR2XcuIutI0pgFmdXTE1HGH61HM/bzkIxbuKY9KCI7DAH/xCiIIWRWOdyVsaMmx1kh//DgWP46ZOUWaGmwqyX3tnft99PZdSoKyhKkpNhav0ApbLBXFGx3XMgiY6+qkhJQ87VbPrkVxT08olCLyNGtKsGo8jgLDVal4VDluJ+m5x5GUkpXKcsuOt21Ca15ryRMt2QkDljyPR5VldnefKo5xWcZdzx9JmhqUWlMZgxcnQx+31vKgKFnVYmg1UkjJKyXZMx6PK4c+tZ67UnP0BsMlhda8qwTtquKPv/JlkmT49o2DhjhNMMFpTCpOH3L0Xwz6CVFDkhrTS8/zelWl/uc1J/9mWRPy+0FXnMyQWIj3GlJK/t53fw+//09/nr1TuyeUIlWqV+lxgUFVFbeQTFnI85ztoqDjDd7hHyrFfd+w2m3ZWWu52YnYb7Xe6MIBsKMky1b37AlkkvBA+/VF7JLrPNAKH497aVb7EFnbrTSdkCab59gsYwrBjJSE2sNXGicFmbVEQrLvG45UTYYGjw2JSxKyVkiqFPcdHHYiDqdGTwcOg0pSls6pkgCsSniYV6xfoPUJ45hpE7DVrcq91gKFz3JlWc2Lc/PbhkFaeyL+pv5MpTAsFxUrFGciTaTnsQPsUB9HXqm4KyRBWXE4rK0X+BxHdWstucwUoBBspSmdsiKwlkcVVIdHuLkZgiQhvqDqtacl9/FZHdIavpvmbBjvXE0e1JOIK8AV6dPu6pSQEu373aigs7Blic1yvLJiTklaSmO0QkmFFYLMwZFvWHGWP3v1kr/48NHYn0k/JrErE4zChDh9yNFPnJpJujAMe//vJ0TOOZRSPVLVX+VpnjcsnuX9xvs5VXcaNxYW+dvf/K38t3/8B+fqeoSU2G58BACBj1WCRSGZsyCqioMsZQvHahDwoKxYA5Yrx1qrhXsL8bkQgldSYqKIAEHQzUc7j8rabh5f889WFlz3dwSvrOVWHONKS7G4wGNZX+wL54il4jAIiF2deD9AzhqLBk+PLG/fkIpXqn7dM0CHwdBpqVFwScotz+fZGK7nz33ObTG14pi2OWv3UGnNinPclJJ0jIDlfnSyDCfNwOdilWJFCO45zXYck4xwXxdCUHrembbeNQsURa+td9xucTfJeCo4c1xaayHPMXnBgtK0fL+eOnT02qHp9BSHQuC0YMnTJEpyTUpmu6R/K8+Jg7NEak0KHpXUOXhdXI8StoyHvUQVeF8p9ny4bx17r1+zZgKmfJ8pIQi0h6cUSEnhHCmSY9+noyv2tGb/zPtIUPXx+Rurq29MnCYmmBOMwoQ4fcgxrOI0rLoE9MhT/wQddANuu+2ypuX3QeKD0Dj1469928f41fUVvnB8uZOq9LxeYj1SYYUhSBIWj44p0pSrSUZ+4zo3um0h3/Nqk8Iu4xGInrVhPwkSgiHGlYJ0ew9vZgZjAqarZgCgfrEDrIMKh3WOCrBISiWopCRXUDhL4WrfJpumMDuHKkucgK/ZAqn97pYoQL1x33/K+AOkolSKJ9KxJCVenPDCHx1069KUB9pjTYmxdGClUpRB3R49HRXTimOmupWmYRBC8EoJvNBwbf+AzTAYK1D4dVWiKo09Ve1riOKMHzAXJ7wIzmp9zmyDUkSqK8zuau2udsl4UlnuHB3zQkqWtKbt+/W0n4UjrdmXklda933WNantf0cRhnX7zfhsd60lCHychGtSMWshy3O28oykO4m44SkWo4Sddti1L/DJhxD/hsDZomAawZRUhEriq3oSshKKTFpans98q01ZFLzAIkz/BF4TTXSxbQPA51895++84flhZmaGg4ODi584wYcOE+L0Iccw4tS0UpRSA1qn08G+DVlK03SAvBRF8YG26j4ojVMDrTU/8anv4Yf/2f9FNMb72qrCphlT1nJFKUKvvuPPheQwDNmsIu4sXa1DY/Oc6BLVjKHvZy330oyd2zeYQ2CLvHZaHuKJcyYjbwiWogTa07zSkmUL77qKe04Sd2K2xwz6HbmtZUkkhmhghGBHCZzxeeRgc0hVxuY5y0rXE1uXON72leKOMTzrC69txTFTQcDWGPtSKMXm7Ay3HURRxME5pqMAVSvkBrLP62gQR1rSwa9NLW1x7qTZafS39dCS28JwVyl284xNJbsFv7ME6Ty88D0eOljvWyZ8n21gG3DGAwnXlWLGQlaUJHnGVOeYNDBUccmi0oRS4mmNkopKQO4g1h6HQhEJiIcOFkhaJmBTCYQf0qoqblhHnmdslBXiki3cr3Q6rG1usnzr1qVeB5OK0wSjMRGHf8jR6XTY3NwEGKguNb+fXpZlWY+oNI81+XSNvul09t37jQ+64gSwfPMW/9E3/IWBbDBbllTHx0xHEbeTlOXSsWzhjpDM+D6xMbwMA1Y9xRMJz5Qkz3OuT0/zzFPsa0XLGILjzhtvl7WWB1nOc9+j1JodrXjuezwUkpnocoHFtiy5m6R0jN8TXGd5DlKyoQV7gc9j6wg6l1tvP1pxyis7ukIplGJNK6Qx3E8LXPdYq8fcBStqPIH6aTwTgkdSYauKVpzUlaZLrEdIyQslSUzAgzTH5med5RtIrZm6YN1WK1Y8zV3PoxWdHRa4CDpOuKs9NloBTwOftBXy2DqmOvGl/x6l1rxOU4IRLXchBML32VLd49j4bPkeU77PovagKNnyNRuhYdVTvKtqfdlzJdnTisp4teh/xGdyhMU4h5CSxPNYlYIN36dtDA8ry600xY37GXmaz628e6n9bzAJ+p1gFCYVpwnY3d3l1q1bFEVBu3v3LKUkTdMB4tQss9b28ulOB/uWZYmU8gMlTx+kxqkf/+HHv4v/d+VdDsqKCkGMZNcYjqTkaCAuo85FO32ZmI1itAl41dca2laSBd+j7ER98SfjwZYlj0rL+qlct8ZpuR7VLlnLc+wFnkEuzViWkhXfG9DMbJU5QgnwvJ6wNwwCHuUFT6oSMYYmqR/XjOGpd7EZYqQUHSG47RTR0REzSN7VEmGrOhqme7z1CqjO9gW1nfyU3T6llIL1quLa4THl0uLI9txFaEbr71nYHxEBAmCr8sJsPCEEG0rQNoZbccqGP54JaZgkzBnTyy6Ek2BgbTweW8dmHHE8JIB4FJKpdh3ePIYvmxCC21LxfCZAKIXwPe5LjchynpUF7oKK3GlIY5iT3TZh8x5SEktZu6QLn3ZluW4dWZaxYSvkOe/x+RfP+VtDcvIuwkQcPsEoTIjThxzGGLIsAxhJkk4vk1L2Kk6e55EkSe/k2ky4PXnypGeg+X7j+PiYtbW1D7zqBPCDy9/Af/OVL1JqTV3AHe0x1I8rB/8fe28aXFl61nn+3u0s92rNlDKVqVQuksplXF7K5XKVTRvs7rYNQcfQgwM8wDAxEwzYPT3DMDgYmm5moj/wgZmOiSYGgiGCiPlADBO4babbpo0xEYYgwIDbZRoovNDl1JbalcqUUrr37Od958Nd8kq6kq6ysrLSWfcXUZEl6S7n3OWc/3ne5/n/90grIfe6jM7f8X3OF5bdekTZoymiLQqm6jHzA5Vjm9bz5sl00Foqu3usV4KuU1Nmv8Y5pZnzD0/AQex5nC9Ldjre21grbjrJsLOE9/ZZD3uPNCnKkhOD0jpwWUYSZ3gS9uI6oyMjWAROOKxUIBq5etY1/nWikaXXytuz0G4YK7KcS2VJPjxEludcjgXSOuIs566A8pjXphtCSpYleJ7h0u4+q5Wj+3+nVscNDZxsFNqkrhV1HFNxwrJWyBPEaHVvH+37B8R3J4UxzAHKM1yNE24XBenwUE/7Necs59OMu6csHdosI+O+7YBrmm86afAFjEcJSZ5x2/d6MoyVnoeOEjhmQOKAiPI9qnnBuShp9F4ZjTz0nfmrnTv8xVe/yvjISE/73cLzPPI8P9N9+rwx6AunNzithu9W07cxBuccUkriOG4bYraSzZMkwfO8tmDyfb99uxYzMzPkef7IhMz29jbj4+OPLFS4k+8aG+Mju3f5N1sbPfXZWGuZrEfcGaiQnVBNuFMNuZTlbEQx7pTsOJtl3CgsiyeIpk72fY89o7lSWOr7NXaq9007z+/XKIOATdM9Q0x6HiN5weEkMCEEe77PPWOYLCzp3j7blfDEikkZRezp00WT3K9xRSnq2rA91KiAXQsClvyzRWG0Ph1De3UGAp/V5gn2Yj1mrWmM6UIfURSMIxnICygt+1nGHedw1ZP3J/MMa1oxlZfcrdWJOyqGu1rhl2XXnMGuaM3KQJXLeUFtv05t8GhF5fx+jTQMuWdOP4yXnseK56HznGtJzmaWkAydnCkpAh+1X28ImBP2eyLN2awERz4vQggyz2PVA2c9zhUlI0nO3Sxlt3Jy3EzQwz5BQ0TFvscq4AKPwaJgPM2pJwkbWqGqFUpj+Pr+PX5wdranxwT4sR/7MTY2Nrh9+zZf+tKXDvxtbGyML3zhCz0/Vp8nj75weoPTypY73PTdWoLzfb/t52SMIcuyAxWnVuxKK8/JOUcQBAwODj4y4SSlfF3dfT/xoe/lK//m/2WxPHma0BYF00XJrTDE9mA3sO4ZppQ80MR85DFbZpSBd6ZeHyEla55EyoCnSsdSrcak57EeBicKOoC8KHFadRWKQkrWPYmQFWaBjVpEdMzy1QXn2D7GwdwWBeNJykgQsBIEDX8f7rexb0iJPutyZhwzow1L1aCxlNr8dbUSti8MhJTgedwB7gAYcJ5G5yUXhKRqoShybtf22fM8xCGneCElq76kqmXb+0pqDWHABSEbDt49IoRgwzNUpGQqSlnyVNvraypOuRNWSHowM+2kMIYlA54WzBQla2lCfMIy12boM4s4Nl7FZhleJUScZgUhJbueZBdwWnBFSIK8YDVNiLu47ffeyn7wOeqeRx1wRjGY5VwqHfU05T8s3+In/8EHex4i+PznP8/q6io//dM/zec///kzb0ufJ5t+c/gbHOdcO5suz/O2cPI8jziO2yKqc+KuM2alVc5WSh2Y0HsjpYsPVCr8zy9+J7I43r/KZlnDo8nonkRTi1uy4XhNkh75m0tTZoU6U+yJtZaiHhHs17gUxVx3AqRgIk1RShLE6anu2htFjjxlCcNpxbxujP5fjzPo0kA+4gVHKmSuHnEtybgqJNuBz5xWpF2qD6nRXPV6mz6zRcGlKGbM87mpFcWh57xlS6r14x2mhZSUvmFdSW5KWPQMteFhBnyfaw6eKmEqyRio1SmbLvB1pVg0mhsIgihCak1FPNjhNtKKW77mKSdw9To3spwN35xZNHWSac2cVpR+wExe4h0zPSa1Zj1NqR7TKD5ZWpa7mGGchNCaNSWZNw338WknmIrTAw3faXF8s/1hbFFgkwS7t0dlv86FKGYqSRnJCySCiuezWttne+dwnfRk+lN1fY6jX3F6g2OtbQunVpN1kiTtilOnmNJa43negcy6SqWCEALdvBJ+PfqMHge++zvewvff/Baf2Vo/+sckY0ap3oJ6DyGEYFFJpp1mvrPylGTcULrh4N1FpFprsXHCoLWMKEXFeA13cwc7nse+u58BN1FP2Do30jAsFHBdSkgylmyB6GLMmIUBV4RirQSKVFgAACAASURBVIftz7RmUcNA4jif5CxQIptLv3kzwNVay2AUM+EH3Pb9RjafEIhTrut2pMDG8Yk9QEG9ziU/YN73EMdUt0pjuIxsO633glCKWCmWW79QHjYXjArBaOkwQJwVbBQZWmmmooQUoHK0cmiLAooCWxSo0lGRkoqQeBKMVJimOSgSJu7tY41hslIhSTPu2JLcGPC8B1qqzrRiDjAu5GqUsOVKkkMVqLha4XqSUxMHP782yxoO3w/YWA+NCtgiDYuDgVIxUTr204T9JMV5BleWjaqWdQ1XeinxtcbIhjN94RypkERasycENSmpq8MXEgInDV+an+MHzp3reduq1SpRlzikPn36wukNTmfFqRXO2+kC3hJOLbHU6n3qvF1LLD1qP6XHCSEE/9P7P8BffPqTbHZcgeso5pLvMd/DdNJJjz2vJTMYbmYZsiy5pj0WtMRZS5mkDJSWc1oRGh+hJHFTINWcI+oMp0WCur8QUqlHRH6AbZ38tG409vqGwUJxsbRsxzE7gd/uSZFaUz3j0GQt8Nm3lkmnsPWIzbxgVUkuKUXgByz6HnOmmenW42PelYJrokO8dOCShGkUm37AglanPuZd0ei5Usc4ePeCNIY9oFWjcIEHueA8grJWJ79zl0uDgwTDQyjPxwE5jlxIUu0RK0VkLfVm8zNdPjN27BwTCIxSyCQhl5JRrRl24NmGZ1icZ+yWJftSIn2vp8m83DPc8gx+UTKTl6xkCWmHgFqg5LJTdF4WXM5LbqnTX9vTsNbikoSysERaEVqH2L3HFeewAraNJvU9dpRiRx1eIr5viIk+3p1eSMmXlpf4geff3fN2tfo/+/Q5TF84vcFpCae7d++2f9eZRRdF0YGKU6fVQKfTeKejOPDIGrWttY/NsuDY8Ag//c7n+edf/TJCKSpRzJDns3xMpeM02pWI0iKKnGUhmNyrIYREj48z6wQJoiGQcMT6eIHUlSTlXBCw0qViIISgZhQ1gMDnqpCoJOdWmeOqFeIsxfneia992yk6ywitY8h4KClQecH43R3C4WFyX3InjrClxfnlmSonQkqs0diOrDRrLeNRTFAJmW/ephfuSsE1qdrRJq8Gay0iirgkNIOBT4JjfaDKkDFs+oZLUjPgSjaThL0OQUrDLOHEz4r0PAaynHklcYHPNQR5krLoG6SSIBVOB7i8YEgIRqSiYkFYR5yn7NmSHWsRYfdG97RZgQpoxN4sZylZtYoIAvJ6jPQ9rFbYosD4/pmrTTZJ8PKcMdlwNheHol/IMibCkHtjo0RBo3fqvHNcE4pamrJGjjhlWOI4vnx7k3oUUT2jOG5dUPbp06IvnN7AtKbpWgKpdXBoVZnCMGR/fx8p5YGlusPCqdXf9HoYUb5eHk7H8Y+efSdfXJznPy7fQoQBawLIMlxR4MoSbR0DSuMLMEJgpGxUD4RECIkTUI9jlGcohCDThlhZYq1IhWDHgvMMl5XE5jm385QkCJA9TKd1Youi4dMke4gq0ZoVwEnBQCG4VFi27+1htcQ3HoNSEUqBpw26WSkpnCOj4RS9JySpENzOM6aFYXegys7QADN5yaJRCGuRZcmI0gw48C1gLVlREBUlO64glapr9WQFx8W85LYHqh4z43ksBD5Wnk2sCilRxsM2w5bP9FpaC1HEJaEY8gNSCeuex7rWbMimFFKSsCiRnscmsEljlH5SSMK8YD1JqIcnT5q1WMoyfCFIjWaZRmXruhMk9ZgNvxFPIzxDBLQXmqTAKR/KRqDvOSTVEhSONM/ZzVJ2nYOwYcOQmIaACgXM5AW30pStSshs6ZgHLqU5t4LjrTdskqCygnGlqBqDVpoUx57W3O0S/WILy7XScjcIWFSSQaUQsmFx0IopcoHHUGm5YB1ZmrJSFtgujeXHsQv8+dxNPvS2t/d0+9bxsC+c+hzm8Tnj9Hnd8Dyv3QQOtP+/W3XJ6/CnORzs+3os1b0eYu0klFL8D+96gV++fZtbWU5oDJlUpJ4kKi05jr3W9NZxy3dHAmgb+yeBJEmxSrKgBCiDlHBNSLy8YDNN2PNOTrRvcT0vmfOO+jR1wyYJXpYxpg1V4+OkJBioEhQ5aeBztxnA2n0JpdELM5kXZNVqI1NONMTaonJcjhM2qhWc1uzAfZsDKUF7OGtxhWJYKIaEILSgHBS2IM5z9kqLyQou25I4DJl7FeHIt2zBYJpRHzj5sGitxbWFkk8qBFu+z4ZSbLaEkndUVHjm4LYJYxpLX0oiCLgqJF6Ws5qlxMHxIqocqHLdunZPllCqsbyK4YZQ1GsRW8FRkSmEAK3JoSP+RYDycEahikZUSrV0GAR5mRPlBQtlgZaSp0rL2u49BoYG8IMAoQQ2yxBJypiSDGgPzxgy59jXHnelZPOAQBLA0eU0v9mHtuDp9rCAduJ+SGPr3lJSk5IaDdEZlIrLTuCSnJU8JaueLKKElPzJ0mLPwgkgDEOiKGJgYKDn+/R58ukLpzcwh6fgWpWbVtP3YeEUBMGBcN/OSbs8z4/EszwKHjfhBPCm69f5vz7+T5nfWOd3Xv4bfu/WAnvOIU7oweiVQjQsNlstRtaYRo+Pklh8LgvFQGnZSVJuK9HVcHC0XmfLPzpC3mooH3GOUa0JjEcO3NOGu0Kwbu7HZEwHIWvi5Jw6lyRcR7FvDGuBjzhUBbJaEQufMIqJj1l+EVIimiPmB+bylMYpid7fR3gKl5cMhJJzFqRz5GVBUhTUnWWvsI18tVOWAZ0xTBzTJF7WalxEMuIH5FKwpg2bRt93HFfm1AqXPsE53JlGVQ8lkQKuIdFp3lwqOyoIduMEF3gHphKF1iwBBB7TQrJfr3Pb93uqYgmlcM1Q37ZjtzI4rSCXDClNhuS8UtRvLsLFcaYQ7CnBPaXYDgLutLelJZpPNoO1RcHVvGDPD1g81IemxFHhdGB7pSSVkgXASY1RcN0JdJazlqREx/hE/fnGGmma4vu9TWQODQ1x7969vnDqc4C+cHoD0ymcjDHtikFLAB0nklq/axllHhZOT3LAb68IIZi5dJl/duky/7Re5/e+9jKf+dYr/G1tD/EqxKVQilAquqXDSWPYaP6/CzzOOThfOqI0YdWWyIEBdBSj/YDIFoi9lDGpGPINShoS4I5n2BeC2oFtVIiOSo6zlizPkcc4Srsk4ZoTxMawKMURwdTJPaW46vksdvQp9YK1lktJSl4dZFVLJkrLWp5B4NOoohic0VCWSF0ypBRVC4FzKATWlqRFTmxLdq0jbTZS3xFgo8agxAVgxPMppWTLD7gtBdttoeSfuW/N9fi9aIthLdFScMMJSHOWs4yi2ohNuW0Ukwi6zHCC1iwCwg+YEYLdWsSdLhWoXhBSYp0jSDO8IGBjcJBgaIDFskQohSot55RmADAWRGuJtSzZswXRMUusOoqZMh7zhyJ9Wig4UTgd2EYhKJpu5SgDzQgYd2+PulLseqb92dooC/5qaZH3vOnpnh57cHCQ3d1dJh8gJLjPk0tfOL2B6RROnudRNr1aThJOZVkemTax1rYNNNWRqZfXlsex4nSYwWqVH37xvfzQ8y/w1bmbfPobX+OPNtZONZrshtCaQIiuwunA7ZRil0Zfhwt8KkXJhd090p1d/KFhLlR8dgKfbaU6KgWyuWx0MgOlY7ksj9zOJgnXEaTaY0lyomDqZEnCrBXc7DFPzKUps0gWfa89DbguRaNnq/M1aC5NOa25BxxIHVMKjMKVJa4sGRSCQQRenBDe3aUcrLDue9xpLa+p7k7qZ6F8gAGtwjSqSE5qfCm45qBIUpaLgsAInBTHft+cViwAIvCYFYo7tTo7PebV2SxjPC8YCULuaMO6oZFRqBRps+FfDw5iNe0eJODIEuugEAwjCZrLf9aWRDs7xCNDLJjjJ/IUr8ILzuiGVcbwEK4omBCSodKyEyfc1pI/XpjvWTgNDw/3vZz6HKEvnPoAtJ3A4b5I6pxYa/2uNWWXdaTBt8RUyzjzUfK4NYefhFKKF9/0NC++6WnWtm/zOy//Df9+fo41W/Tu7yRlj8luDWxRMJKkjAcBtwYqXBsY4Fu25KJSXBeCNM3YKGKyHhuTASakYK4jD8xmGVdLS2HOJphaCClZlI0K0uYpE1MD9YjRIGBOHJyYE0KwLAXD9Tr3zhAqK5RqeDIBUZIwFQbEkxPsJTHn/YDzpaWWpKwJ96qsCqy1pA4e1HNYCEFmNAuARRNGMcnOLhNao4aGiZ1l35YkUiAP9bk5rRsThr7PrHVs1+vsVo8KKFsUjMQp42HAnlRsBYo7SgAHBU7WFJnHW4beX2KN4cDtzicZ9ZEhLiPZTdJmhfAo6iFN5Qqt2QK2AOtprpaO+tZ2zw3fraW6Pn06+fY44/R5TfjSl77EZz7zGX7xF38RpdSRilMURW0vp04jTGPMgSm8oijwfZ8syxga6i1A9GHx7VBx6sblsXH+x3/wQT72ne/jD77+Nf7dK3/HV+/tnJgJBg0PJV2cbqJks4yJvKQS+CwFPnvNpbaydAjPtE8mLvCQeSMCo2qhlsRslCVlJUR2eV2dtdSTFKohNsuYKh3WMyzrswumA9urNZkQmHpE3iXY2BYF1/KSu8Hx9g6Z1lxAsnPGZT9oLC/eUIaFpvnmjB8wp1WzYudxzjnGSkeUpqzikGcdic8ykjNOPnZS1iMuIBhtNqOvhQHB4ADLAq6VjpWihMCnCgwpTVBaPNGwoyjLkqwoiK1lzZbERcH1SHDHWfYCn4Ek46Lx2Lcl2+H9z8px76VQiiEpTxRO3ajUI2wQkCjJnHNcsZLdKKbe5bV8GHYmriwZBp49N86zExO8ODnFmycne+5vgvtLdX36dNIXTm9gpqamuHnzJkDbcgDui5HOzLpWZaclkur1eluwlGXJwMBAO8fuUfK49jj1ShAE/ON3Pc9/9s7n+NrSEp/6+sv8/tIiiWeOvSLWJ3knJQlXHeB5LCvVbAC//57sOItN8nbTuBAC53ltF3AX+Jii5AqCoLDsZSnrtoTmsMCodayUOVMRyCBgRdljHbnPyo5SXPN9Fg4JH1WPmfa8xhTgKe/1soTpQrB4hue1Wcas1Myp+8teSwKGa3XuDVQRSrWX+lzgMWwtg7U6VgjWcMgeKlw2z9mXktaEZC/bNJjlXDAeaMNtz2NbCu40lyavOJhvjuvflJYpHVJLYu5Vq/ebu1vI5rKktbiixHg++0o2XOVv32FleJDFwACnN7hDQyAHZxSBMo4ZDgLWm9svhGBVCQZ8j8l6zHLoHzh2KHn2T5QrSwaAt42c47mLE4wVJd/91rcxMTFx5sdqMTQ0xP7+/gPfv8+TSV84vYGZmppidfV+7Gir4tTpIN7KrOv8XRAExHHcXiJrmWjW6/VH3hzeCh/+dkdKydtv3ODtN27wXX/4h9zyNL879y3m0+SIWFBdXl8XRUwrQ00blk9oyL5rLZW8IOmeGYyQksKTbTduJ32qZckFJ2A/Jrm9xdWRQe5aSIqCEgdKN80Xm+7Nr0I8L0rBTAELzZ/H6jEi8JnvUZwJKdnUjsoJ4cKd2KJg1gnmjDyw9FdozUh4tHolpGRfSvYHNM5aBkvLRevIsozlokAcEzocOkg5fqHOFgU6TrhsDL7nsScVm76g3vpsd/RYhfWIHd9vfy6EbIQH+37A9SRjXtK14tZYPpOUNGwfylpMdewcN6TiVhxjT4iuOYw5w8WKyzKuGo/FLmaZNaWo+x6zecmcy9qRQj24i+GsJbSWZ4ZHeOeFCZ6/PMmzV69RbcZAvfLKK6/62NCvOPXpRl84vYExxlCWJdbaA6KpRZ7n+L5PkiTt37WE087OzoGDUhAE7eW8R0lZloRnOOB/OzBcrfKT73kP/817vpM//rtv8m//7hv82Z3b2JYre8dtda3OVT/gju+3Y11OOuUIoxkry54dsl2WMVA6TKC5HXqUVyYRSUwUBOAsHoJASjwhMAK0BW0dWgikaGxrUeTkeYnnGayzlNZSWEvpIHOW1DlS58hwICVLQjC4tcf4yDC3fENxRnfqWCuuhwHzpyzZWWuZLkrmjO7aY7aI42ppj32thJTUpWSehilpVSkmrCNLM1bKHDpG2AekIjskNspanUtCNr2gJOu+x3JrulUqZJfqlM2yRr9al9ck1YoFKbhu4U49pn7ED+wgY0juKsWiUkzgsbO3Tzo0eOJ9WrheQ6WLglnEiUarTivmpOCqVWxHEXGlguwSiOysxSssbxke5tkLF3nX5cu86+p1hgYGul6stYZZXg3Dw8MsL3cL9enzRqYvnN7ACCG4cOECm5ub7WW5LMsO9C4ddhUvioKRkRHW19cJw7AttIIg6E/VPWSMMXzobW/ng299G3Nra3zqb/+a319ewlpLNUqYCAJW/YD5M2S8CSEIvZN7PGySMF5YRsOQu9qwZeB2s0kY4LyqUk1T4kqIhYMO1d3wTOM/oHOpylkLzjX+tRaV54ykGaN+QJymlFHMJd9nNU4oztC8DrCA43rpGiPqx3Atybh1zDg8NIN8DRBFcEpjuGjmy83TWM4LCslk6cjznJU8I5ASVxQMxjHjng9Ks+X7bErR4QV1su8R0KiOiRP6j6TkloSq8LgWJywYfezrNtrMfwPY0IoB4zFQj7lziuACyKxtVBhPoCFMC+Y6/L+OQ0jJsoRh4TMcJVjj4RzoouDNg0O8Y/wiz01c4oVr1xkZGuqpqtk58PKgDA8P95vD+xyhL5ze4ExPTzM/P8/AwACVSoVarXbACLNarbK3t9c+ULV6nDrtCZRSBM3E+5av06PiSRZOLYQQzE5O8i8mJ/nva/v837/3Of5qa4udomS4LJCJYw+L9P2emqKzLr9rjZ+PBgE7xrBt6DpRBXBHSS75PnkUUzxgbhg0PYKyjPNZzrkgpKYMG0FDNMmJCZQQbGQJ0vea7uglu2nCba26GnseeGyl2DENV+q0Sw/SRD1iI/Cxp3x2tpVkxnjM04xWsbadH0hZNCpuQrYjdDQCrRRaSaRz+NpwXUC8cZurvkYND1OUliiLKa2lFA5pTjfnBDhfi1kOvZ4mMOtKUfNg2sFGFJF0EX5CHTz810KfoiiZjBKWg5O3JxYcyAjsxmSSsnyCMO3GjhBkacY14L998bt5z/XrjI2MPtDy78OoOA0ODvaFU58j9IXTG5yZmRkWFxd585vfzNDQULtPCe5XnJIkodI88HZGs7Qm8bTW+L7/uiSJf7s3h5+V4YFBPvFf/AhFUfCVuZt86msv88erq4TaNAJdS4cnBLYsScuCvaJgtyzB99pi464rKaMMoTXns4LzYcCuVNwOVLv5+DTpu64kV32PWyeMlB+HTRLGS8toEHBPKrYCyY5uPa/kqhPcNIo14Bo+i0XOsidBgZMBo01jzzzPWc+zY60U9rVimoCbh/Lnxuox9wKf/ITPjU0SqnnBuPHIa3WmcNjREfJWfiAFmVIUAmrNJTuE6CpqLJKpK5dYd5brTrCUpeSVAFeU+A6GlaTiwCsb9ThrS7KyIC0t+9ZScyXCNprQT9rmwwilWAQG8RmLE251VJ9slrErVaNxvINEK9aBmaxgTstjq1W7ZYFN02OF00itzr0goOwxAscmCVesw/MDlioB/9UH/iEfeOatve5qV5RSB2xTHoR+c3ifbvSF0xucmZkZXnrpJZ566ikqlQo7OzsHhJMxBudcW5x0Bvt2/vx6BWJ+O/k49UKv4lNrzXc+/Wbe+6anWdne5nf+5q/43OI8i7ZEyEaPjNMStEKXlhGlqRYWX0qKwlLdvousVlmXgm0JwvOQ6myv45KUTCvNXA/j/zZJmLCOIb+zonVUpOl6xHrHYy0qyYxVbfFzYMJNGpQSXBUSP7fsZglbggN+S3MCprKC1eZnZLAekfkB8aEeoaIeMe4co76PUJod7bGtFHUpmR0dZs05RpKMrWqz0qXv5weexkicshJ4CGOYAwaFz5WsYAFLGQQHDSThvjmntbiyxFjHRBQDgummuCptSdZ0Pt8rLXEX/6YW+1qxJ2DWwq1mlTDMMrY9D9Gtj0or5gXMWstckiK6COOGl1N3S4IgilBhSHRKb5q1ljCKuOIF3DOGVSEQUjDgNM9fv3HifXvhYfU49StOfQ7z5Jxx+jwQs7OzfOpTnwKgUqmwtrbWzmVqiaJW4C/QXo5TSrUdwzvNMltLeY+KJ22prhVj0ytCCKbGx/mZD36Yj8cxX/j61/jMK9/kP+7da0S7aH3U3TnwGD0/SmY8SmcZlopBIQnKxgGhsDlxllNzcM+ViGOWAIUQzCvBbCGOVHUAyihi0gl8pdkRgk3fsHXM8l+La57PXEcYrhCCOSWZzS035UFncSEE1phmxltjAvCcc5wvLWVesJ5nJGFAZAw6ijEC/CBgS4DYrzGhFIOeTy4E257HXQE7rX2QEolktFZnIfDbIcSXopj1My5PXqiE7HWIiH2t2JOiEVBbj1nzTdfKjmiGQVsgznPuShCtl+aQ83kVGJKKsHQYIRDOUZQFaVEQOctuafmWVpzXmiCK0UKzfMLEmVCKOSm5JhzrcUIeBkf+PiSPmmC6JOG8H7B6gmiyScLlEiqBzy0/YM409r31mXju/BgDZzAxPY6H0eM0NDTUdw7vc4S+cHqDMzs7y9LSEtBIAk/TlJGREeCgcDocCNzyfTrc65SmKdWHcNDrlSdNOHW6tZ+VShjykeffzX/+3Lt4eXGRT3/9Zb64tkKtS9/ZTrXKhXpM6fvUdCNxvo0yOK1xRYHvNKNKEzaXALGWNM+JypK7ZUlpFDc9j5nCMictxDGTQlIJAm4bj3V1f8z/tL1S9YjNLo3rQikWHFxLM5bD43ubDlejpIQpqQisxdu6jT84hO8FBM6x6ftsaMVmS4h1iVSxRcFIWGFHNf6SasUdDJfrMWs9NFBDQyTc7eJ5JKRs5Mz5hhkEW/U69RO+N7ulxRXFkX6hlvN5Cof8mw7m9QlrGRUSE8V4eU6ZpFwWI6xZe6yFghCCW1pwUXjUo4haRyWvm5eTzTJmlGn4Sx16LOccXj3iivGomc4Il6OnoOcvXTr2dTgLD6PiZIx51eKrz5NHXzi9walWq+1JutaBptXD1KoutSpKnbSqS60eo5aAStP0kZpglmX5yE03X0tar/mrQUrJs9PTPDs9zU/v3OXfvfw3fHb+JktZeuDEu1UNuRTF3BYexeETshAIYyg4dEKWErSPK0soCkaUIohTyjRlsh4RV6usDg8gpQB5tny3a8ZrTwgexmnFpoCL9YjNLs7ih2kZey4XBVfSnHTyElUkN7MUFwY9ZfKdTzIWAo/Ow2SmNVtCMH73HrfPDZ+6HZdLGiLhuBvoRoyKT8BMXjBf5Lgu9hq5VgxJdfL0Yhecc+g44Yrx0EayUQnZUlXe5ASvCEelLJkoHS4vWEkisoHqkerXppIMeQEX6jFbHYLR6xA9bT8sfTA7z2YZE0XJgB+w7PssHKouHcZmOd91Y/qMe9mdh1FxavGoWxD6PN48OWecPg+EEILz588fOCgcXg6RUmKtPdJ/k+d5WzC1/u30fHpUPEkHtIchnDq5MHqOj7//7/OZ//K/5l+/97v4e0MjyPz+yWS9EnIpzZHF2a7MXZ5zsbBcEIo08Fk6N4IcH2N3eJApoZjOC/xaDdvjiUvEMdunuEVnShEFAcP13uSDX68zi2A18Ng1hnmjuGA8RmqnRSQ3hMBwGHSNwCmU4s5glcu16MgFxWEqgd/TVFmqFTe1YtR4TMUJ9lBTs/Q9Brt4G3Xd9jynWqsznRXcQCB9jyXfMK8kUdOzyjmHkJLYGBaUYDEwFJWQK1IyU5Scr9WxHd/lPS3Z9Q1TcdzeZ9fxft3IS+bV/eZ4VatzI825LDWbvse8EuTm9Ov0G2GFGxcf3Om7k4dRcXqSji19Hh79ilMfZmZm2oKn1bvUyeFlOWhcgWVZRlmWeJ7XdhlP0/SRb/+TxMMWTi08z+N73v4OPvy2t/PK6gqf/tuX+f3lRXaFYCnwuJFmLOFOzMqzWca5LOd8GHLPGDYNjZ6lzmUuo2l40UskPteFoqxFrNmScqB67L5dl6Ynd/B9JTkfBATHjNi3tvN66djxA+b1wX6qTS0JgvBUj6PxNGPphF49azQbAq6nGYt+99F9Wa+z7vv0epgVQnBXK+5IwTUH9VrMdqURRSK1JiiPHxzonFSsC8Wa71FvCRXvdH+o1u3WACS4MOC8g3NlY2l2pchJKhVWvIbL901RkEoNUnKxHrEa+NiyZLweMRwErPl+47U/xZD1MO++cPGhDXs8rIqTUoo8zx95gHmfx5e+cOqD53n8xm/8Bu973/vaFgOdvTZCiAPVJaB9m6IoqFQq7abwra0touisCwoPThRFfPWrX31kz/daU5YlSZK85vv0veMXeV91kC+trfBnO3dYUJLLezXWhwcPVEhsURDs1zgvJYkx3A18do+xLEjiGCr3e5CsMdwCXDVEZxkXo4Qiy7ntKUSHq7atx2xJgRC9HY7uKMl5B3EUIw41avu7e4xoxVIYHFvpSbRkURgu1yPWtT7yGLYo0M7hThmlt1qzDEzs7rExctSUcSwr2KxUzpzjJ2Qz8sbXXK7VuI2gHBokj2PoiJGx+zXOFwWh1uxpzXbgd0wqniy+61EdTnAJF0qxQyOaxQmDAc5FCbIoWLElEzSGDfyyZFcIzmUFhWfY9r3GNjxAfqGzlvNJ+tA++845arXaq368D33oQ+zt7TE2NvZQtqvPtz994dSHMAzbYqclkjrH/K21Bybo4P70VytmJY5jfN/nhRdeeGRXZs45/vIv/5Jnn332kTzfo2B/f5+VlRW+4zu+45E83/toDAF8+eZNPv21l6ncvs1N4wjimEkvIFOK1YEB1k/pTYHGxFo3hBCUvs+G33jPKkXBpdISpwmrCGaUZt4/Wz/UnWqF63nJYpIgggCbZUxb2BiosqmPn9prb5NS2755yQAAIABJREFUbAwNcrEoSZthvi3G04zNHr2pnNZsDw1yPclY7DCNtEWBPzj46pZ6jGHDGKp5wYUkwwJ6v8Zl46G0ZiPwuasqPTffd3KWmCIhJUXgs9X82WUZZZRQ2b6DUIr9oQE2qgGy18rWMQSl5Yc/8PcZHT69d6xXXnrppQc+PnzkIx/hzp07LC4u8rnPfe7ItPDY2Bhf+MIXHsZm9vk2oy+c+jAwMMD29nb75zzPD+TOFUVxQCS18H2fLMvavQQtf6dH5avUmqh7knycWs34j3KftNZ84K1v5f3PPMPC2hr/2//3O3wrt8yZEqkNvbZC9hr5EhvDzaKgUhRMS0VZ3+cp7xzCAc6BoyPTrqRwjtw6chy5c8TWUgiYk5IZJ9iu7zAyOMCCp3py1e5kSyv8IOBakrLQrDANBEG7ctMLViuWBUxnOfNaIbWmGiesBD5nbSO1WYZNU4aQDElJYDRGaaxUZHt7TI0MU1rLehQRebrhOv4IsFnGYJZzwXigDZtVSd0zlHmGCUMmlGbQgitL9rOMrbLAVcIzxeS8Y3SUsXPnHmpfUWvo5UH43d/9XQA+/vGP8zM/8zM899xzD227+nx78+Sccfo8MGEYtt1xW71LndWlzsy61ui/EIIgCNjf3283h/u+/0ibKZ9E1/DXqsepF4QQTE9O8q9/4if5iU//NjaOGS0td+KEO54+1eTyNOtOay0mipnSHtZolsOQRWOYCUNutne59flRzf+aVhjOQWtAwVqMA885bJoxApQOpixo51A0AoYbG+Rw1lFiKUtLUVpKLLkTZJRkzhFbxxyOG5miFsXMjwwhhDnT++CaLt0zeckcBZeD8IAfVfs1KApsklBxjmGpCZXC042G7dQ5YqXZ8aEmBHV1XwjaJGH8/Cirzc+7lZIxKRktAVuyk6bcxiIqlZ62255itGqtRdUjLmtN6PnsKc2GL6i3hJrSuLLRP+Q8jy1oVKSkwikfnWsuCMmAbXxPd7OMbVciqsf3uT0/cfmxbMbux670OUxfOPXBWkuSJDjncM6RpukR4TQ8PEySJPi+3+5/CoKAu3fvtoXTo/RvgifPNRxeX+HUYqBS4f/4vu/nx//9v+WmtbjA4xKSgcKymcTsBX7XSsKxp+JanQkHYaXKiu+x0HKaV42T8D3nTsw9E0KAECA7+mbimEntMdcMD57JS25iu7ifC1ACkNA857fChdsBw84RJCnCgh/4TBQ5njGo0jXkW6vB2YFzDfEWJXHjMZWgcJA7S2IdC2XBZJZzV0pGw5CqkvjaQyrZqJYh2fN96s6RNgXTgW1FgPKO1Kkul+6ArYH0zH1TU6Vw0mfQOsacwC8ctSxloywoj4mj6aabbJJwLi84F4YUQrLu+6xo1XCiRyAPV+GEoFsnk5CS0m/6VAF4GqcE1dIy7iAoIcsz7hQ594RAhAHCWv7etetHN+pV0poIfjXfqb4JZp/DPFlnnT4PxCc+8Ql++7d/mzzP27/rXJaz1hKGIbu7u+1GcK01YRge8HF61NWfJ838El6dAebD5Mr4OP/7Bz7EP/ni71PXmk1gE3C+xxUpCfKCtSQhOubEbKOYSSD0A9aMYd0zCAEoc+RUexvHcJ6z32Nv3HC9TuiHzOv7p+15mtUeefpJ8oBYiWJuSM1etcqSahiF3shL5sriGCHXvK9pNLcfrYYZ7lnHUBiCLbklBdK0nq8pjJBn9oGpBEHDMPK4fVKKSMGt5s9OeuhCMtGs+iRZyu08J/IbsSzWuUbjfxwzYXyMZ9gEdsKA3VZTfJf36kERSpEo1Wh6B1AerpAMWcfwfo0B63j60uWH9Gz3aR2bXk3f5fDwMLu7uw9xq/p8u9MXTn0wxnD9+nVu3Wocdlu2Ai3hJIQgDEM2NzfbTrpaa4IgaJ/oWyLmUefUPYnC6fWuOLV45/Q0/+vz7+FffOUvsM2TqTCmObIuEU27AZXmLOcpRZ4zDgwHAVvGsKZko1qhTm4aFlozbuG0KFVbFFzNCu74Aff0oddIKRaca/QZeacvs7k4ZlpodjyPhaZgaoswJZjNu8fIHNn2LtWwcQRLvoezlksWgiRnwRXIMzRkdyLrddY8v6vL9rHbJSWl57WrPs73cFIymqSM1iLSvRqTA1XWwobHkxACguDMQkk+wPfdWouuR0x5HlIbVisVnr10meCY4YJXw8PwchocHOxXnPoc4PE4Qvd53ZmenmZhYaEtkuI4PjBBFwQBWZYdqC4FQdA2xexc2ntU9HucXnv+0Tuf4797+i2NJa1DOGO4pQQLvsEBBokvBPNRxG5H1EovlF38ww48V5Iya2HF08TH2QRozZLW3Mjy4x8ririRFowaw7yv2dVHxb6QknktuXFGU9AWnvHaj7OpJYue4pzxmM4KVI/mnZ1MKe/4fT4FWxR4+/tczwpmlaYMAxaGB9ET46wNDXDJD3nKOi7WI2ytdvoDHqLXd9hai96vcT3JmXYCFfgseg3zzVQrXpycOvNz98LD8HLqB/32OUy/4tQHaJhgLi0tMTY21l6Wa0WtSCkJguCIS7jW+oBwej2W6vo9Tq8tQgg+9t3vZ/HeDp+7vXlsRXFUKFaHQpASvyi57qBIUm4VOXR4Nh3HWlkis6TrbcMo4rwXMKfEqRVNpxvLQYeNKUUUcUN73PE85lUPxoxKsQpM1GM2esylg4ZQiYSkU1IIKdmVsAtUJUzkJatpQnJMRtzhx3PmbJXcMoq44GDU94mlYs33WTStvrKG7YPIS4Rn2Gjex4UB1bxgPMsRDjbylDjovgx7f8dOfj9sURDGMZe9gFJr1gL/QH9b6566KHjf9EzP+3cWHlbFqS+c+nTy+Byh+7yuzM7Osr6+jjGmHfbbKZKUUo3cq47ftZbprLXtzLj+Ut2r43ETTtC4av+X3/N9PFc9XgANN6NFhBBkRjOvJEu+R+AHXIlTLu7XcSdEnWRaMqkOhcZay8V6hOf7rOjeP1tWK1Y8w7UkR9YjptOCQc9nzijutU7cPVAoRT3wGamfHtHSQsQJWyecqOtaM2cUNvCZLkqGa/UTY2kGk5TlU2JdbFGg9mtMJSnT1nHO89gOfG5qxapsZPYdqap1qbLFvsctz7DkGzLfZ1JIZgrLWD2mPMbUVh0aCbBFQbBX40aWc10o8iBgwW9UJgtjur72bxkcYnx09MR9fFAeRsVpaGioPXXcpw/0hVOfJrOzs2xtbbWbvlvN4YeX4Frhvq2/SSlJ07RxBX/KFejD5kkUTi1j0ceNShjyr77n+5gUXUbsk4Q7Xca0hBAkRrMS+mxUQwZ8n2nrmIwT7KElKyElQUcDr80yZvOSbd/j3invsS0KiloNf2+fi/WI61nODBJX22dyr8bdPGWXBwtp3VcSE4R4Pbrhj0tF1oMHVKY181qxF/jMCMl4Pe4qoCaCENcl480mCaO1iJm85JqQEPjc8j3mpWiIw1Nes1Mrd8awriRzWnI78Bj1Gu/d1STD7LcyCAXCtcRSIxvvmpCkoc+C1xBLtgefqXdPXH7NPvMPo+I0NDTUrzj1OcDjd4Tuc4Rf/uVf5plnnuGtb30rP/IjP9LOlfvVX/1Vnn76aZ555hl+7ud+rn37X/qlX2J2dpann36aP/iDP+jpOaamptqeTK1luc5G8BadruKt27SsDB41/R6nR8ul82P8q3/4IQYOVUAulY6dUzSJkJK60cxLwYrvMeR5zJSWS1HSrmbsYrFZho5ipqVizijK1mRnUVDs7xPu17hYj7iRFzxVwo3ScRnJoO8TBwEbYcCiZ7iXJmyfH8VeGOOuFFyViutJjjxD9ajFbSW54AW4+PQA6yHP6ynUt4XTmgUl2Qo8rgnJZJy2w3VtknCvWdGx1iL361yJE2ZKy3ltuBt4zBnFspKUx1RzjuOUPOUDCKXY04p5KVjyDWXgM5kXTO3eY6xW44qFJPSZ9zTLSuLOYMrpypL3TF3tfWPOSL/Hqc9rwZPVIPIEsrq6yq/8yq/wjW98gzAM+ehHP8onP/lJrl27xmc/+1lefvnldkYcwDe+8Q0++clP8vWvf521tTU++MEP8sorr5wqMIwxeJ7XduK21qK1pl6vt4VTq7rUMsRsiao4jg/k2j0qnsSK0+MsnADecf0G//KF7+Sf/Yc/wzZf+8EgYPOEUfnDCCmpSUkNcIHHOWsZKx079/Y4t1/DHxgkBWaMh3KQ44iEZDcIqAOR6nQIPzriPxbF7HseiVKsWMt1qbklBc7XVAvBpdKxm8TcNqeberZYVoIZZ7h5gt8UcCbRdPh+y4DzTXsS797ePpkfMF0JKZViNfBY7lhqfHXftLPd21qLiCKuKE3g+dwzktvnRlDAdaE4F0dsC87kFA5wTkqeew38m1q0LvBeDX0fpz6H6QunbwOKoiCOY4wxRFHE5cuX+fVf/3V+/ud/vp2fdOHCBQA++9nP8sM//MP4vs+NGzeYnZ3lK1/5Cu9973tPfA4hBEmS8Cd/8ifcuHEDaCwbdVacpJQkSXJgqc7zvAOO4o+SJ7U5/HHwcTqJ733Hs9za3eFX/tM3sGnKlvF6GpVvu2Zbx4hquGYbrUFqMmuRQ0OEvs8tATIMOl6HljHk6f5HY/WYOPCIWw73UnJPS3QUU1RCIqOZozGePykkQZpzK88oT2nUFkIwpwSzmeDmMeLWZhl7SvNqCvnOWuI4ZSAM8MMKKs+RSiPKkrEsZzdJqUmJ9L0zi5QD+9ODcLJZxlCWc8H3KaViw/dZUS1DzEYeoKXhoUXgc0Mo0nrMmlE9C9Lnzo2/JjYELZRS7Qr9g1KtVh9pcHmfx5/H99K2DwCTk5P87M/+LFevXuXSpUsMDw/z4Q9/mFdeeYU//dM/5cUXX+T9738/L730EtCoUE1N3R/tvXLlCqurqz09V5ZlLC0tAUdFEjRzxuK4/buyLPF9nziOXzfh1K84PXqEEPzEd72ffzwxySSSe+p+sG0ZRci9fc7X60zFKbO5ZSpOuJLmDfdxzycJAjZDn6XA46aW3JRwS0u2tWIlDHhKGdwD9KWcq8WkgU/90GfintZcMwdP5EJr1pVkwTfoZu/VxSjGZtnx+y0lC0ZyLU27/j1IU7bKs1c3rLV4tRrTWc6UlNwLPOa0YnOwSjk0xHISMWcU62FA5PsMeh5XkMxYmC0sV+Kk0WS+v3/i9h/cme7b4fb3uRTFzJaOi1Kx53vMG82SEqTGHG8xoRu3WQ88prThSpy0lxxP4t2XH77p5cHNevU9TkKI16UVoc/jy5N1uf4EsrOzw2c/+1kWFhYYGRnhh37oh/it3/otiqJgZ2eHL3/5y7z00kt89KMfZX5+vusXvNcKRpqmxHEMHBROnuc1squaV2+t4MzWkt3e3h6VSqV9v0dFv8fp9UMpxf/y4e/ln/8/v8lolhHJkkwp9oxhXym2OxuUTWdF4eSqkZCSeWW5lhcsn6GiMlqPyEOf/WMas5dwDNfr3OsSC5QazTyNKtQEgoG8YDVNiLvkvjml2DQeo3v77AwNHvjbuPZYOUt/T63ONa2RxmPFD5hvNoF3ipNNLbkkArajmLwSIjxJDMStG0gJOsAVBZ51nJOSaunQQFYU1Iqcu2VJ6RlkR2WndUSwWcZQmnHB98kcbHk+a0a3q0qSs32/RNPGwfkeF52jmuQs2AJR6WLpkOe878ZrY0PQ4mH0OLVw7sEGDPo8efSF02POF7/4RW7cuMH4+DgAH/nIR/jzP/9zrly5wkc+8hGEELzwwgtIKdne3ubKlSssL7eDDVhZWeFyj1d1xhh2d3fbk12t6lIrZqXTUbwz2Pf1EjD9itPrSyUM+T8/9k9IkoRvrq3y1dUV/npzg7+9e4c79lVc5WvNFoLz9Yg71cqpNx+JYko/OFY0ARRGMyolOye4gQulGmG1SqIJmHWCJE5YERwQHZlWeGFAuFcjHrpv0VDpMvZ/GJskXCotA2HIRuCzJFvu6scfiteVZNL32WwuN3bddq0paAbttlAGpyWiLDkvFYOlw0NQFjmmFvH2gQp71rGuFTdtCVKdybT0JISU3Aa2pGS0lJzLCm7lGUXH+/lUdYCp5nHtteJhVZygL5z63KcvnB5zrl69ype//GWiKCIMQ/7wD/+Q559/nre//e380R/9ER/4wAd45ZVXyLKMsbExvv/7v58f/dEf5ROf+ARra2t861vf4oUXXujpuZRSbG9vt6flWtWnTluCLMsO5NO1Kk39HqeHw+NqR3ASQRDwzukZ3tk0MUyShP+0tsZXVpf5m61N/mprk13ROLn3SqoVIT5hFBFXjhdPI/UYAo+9HiwAFnBM5QWrPWxH0VGFGneOkbxkLUmoV0OklNSM4by15E0xY60lPaZvyBYFI0nKhTBkRxs2DA2xJHXPLdqrSnLF81mLE2zYe0+QUAqUYge46xwTQvCxZ9/ND7zzXUgpKcuSsizJ8pyVrS0W1lYZvXCB/TRlP8uIsoz9PKOe59SzjFqeUcsy6nlGvSypFzn1oqRWFJS4RvSMlA1zzKav265WbfPPa3nJShqTDgzw/IWLr/lx42FVnMIwJIoiBnowc+3z5PNknXWeQF588UV+8Ad/kOeeew6tNe985zv52Mc+hhCCH//xH+etb30rnufxm7/5mwgheOaZZ/joRz/KW97yFrTW/Nqv/VrPB6df+IVf4Kd+6qfa1aVWQ3qncDLGkGUZUsq2gOp0EH+U9CtOjydBEPCO6WneMT0NwDe/+U02k5i5eo2/3tjgb3fvcLsoThVSu1oxKQJWkgTRpYF4qB7//+3de3xU5bno8d+75pJMLhMoIYAQbolIBMQLWtBqtZaggGC9HUGs5ai17NP21O5yjv248dZ6rf3g7mn3dh8r3pG9qbZyqSiyqz2tRbQV3YhyqQFJAiTkQq5zX+ePmVnM5AKTySQz8+b5fj6BzKw1a541yax58qx3vQ8qN4emBJImCCcRXgeYnR5UgsmHMgwagAYbGDiZbKrwjOihIA15eUwIhjjg9RIKBGlwnhgkHwqFcHV0MNaZS6fNoDY3x0rukq1ZVNsNxuPkYC+vx8nkBoMsmVTOrXMuYljhiVOM0T888iJx2QIBKioqEtpmKBQiEAhYyVe718PxTg/HPR5aPJ20eby0+r2RpMtPm99Lm9/P6KZmQp5OZo8a06d9SEYqKk5wYi4nSZwESOKUFe6//37uv//+bve/+OKLPa5/9913c/fdd/f5eWbPno3f78fv9+N0OmltbbXGM3V0dFiTY3ojg2O7tl4Z7DK2jqVzHRKnrhwOB9OKi7k0clrG6/Wy53AtH1RXs/PoYf6rqZG6gL/HRKraUJTZuk8DUNDRga0PSVNUvc2gLGgLXwnWRyGHgwOAqRwMCyiGdXTSEAwyye6k0R/geI4T1dbGeLsT5XBQnZNzYtxSiq7DOWhTTDQdHPT4IPfUV66pQJCvjxzFd+dcRNkpTtkbhnHSfoE9re+M/ZkUFDAq4UcPjlRVnAoLC2lubmbs2LEpiEpkO0mchEUpRUFBAS0tLdZfol1nEI/O8QQnEiebzUYwGNQuiUmHbJiOIBmx+5STk8NZEydx1sTwtBder5e9kUTqo7ojfNzQwNFgOJGypgHwn5gGoKCjkxxnLg19TJqicRy2GeS2t+PpYaB4QtswDFqcTprxgcdDkcdHUUszE12lVBt2DhBCmUGw2fo511LP8R+wG0wCqrxeVGQ6kq7MUIhprjy+f9GXufCMqQkl49FTdzoxDCMl1fCioiKZy0lYJHEScSZOnMjhw4cpLi4mJycHj8dj/dUW27MOTiROSintDrjpomPF6VSVwZycHGZMnMSMmETq70ePsOPQoXBFqrGBz00fpZ0BmhTk5jg5lkTSFNVptzGZXPafZKA4hH8W+Hwon4/hho0Cm41cuxNsBp1+H+2YKJeLqyumsfwrl2C32/H7/bR7PBxpOc6R1laOtbdR39FBQ2cHxzo7aezsoMHro9HnpT0UDFfZ+tjjUSlFld1gcsDO511O25mmyShlcNuMc7h+1vk4+nCVX18rTkOJtF0RsSRxEnEmT55MXV0do0ePtgZERvvTOZ3OuANxdHB2dEZx0X86Jk59lZOTw5njJ3Dm+AlAeH6x/UeO8M4n/8Wf9nxGWwjcoSChkEmIcIPpgGkSAIKYeEPgNUP4zRCmYYSbDxtG+NJ9w8Cw26kCRnn9HDUMTI8HRyDIcJuNPJudnEgy4zWh1eHguGHQZLPRHDOezmYzuKxwGD++Yj6jRoyw7o+ezi4ePpzpPexbdFJZv99PS0cHR1paONLaQn17WySx6uRYZycNng4afV4avD68mOF9iHl+pRSf2xRlnDiNmRMMccPESXx7zlcY7nb3+XW32WySOPUieqpOCJDESXRRVlZGY2Oj9QEQe1ouLy8v7lQdnJgczu/3D2qcuiYYOu5Xf8eiOZ1Ozhw/njPHj+e/f+3rvLhjO7/+dBetjhOJhBkKgWmCaYYroqEQhmniNAycyobDAIcJdqWwBUPYDAObP4AzN4cWp5PjtmD83FOANT9wzCk3MxhklruIW6ZUML5oWFzSlAilFA6HA4fDQV5eHqOLi3tcL/qe8vv9NLa3hytYLS00dIQrV+EKVvhrems7JUXD+cFFF1N+WvJjcHSuOPX3d9DtdtPa2prCiEQ2k8Qpi6xevZpf//rXKKWYMWMGzzzzDI888ghPPfWUNc/TQw89xPz584Fws9+nn34am83GL37xC+bNm3fK5ygvL+fPf/6zdTVd19NyQLcxA6FQaNDH5uh4RR3oOeA9lXJycrj14q9SeUYF//zn/8eWo7Vgt8fNPxT76vkjXz0py8+nxmYAxinbl5imyVjDxorzZnHV2efQ1NQ0oKdulFI4nU6cTif5+fmURloqdRUKhfB6vVafyf7QNXGKVtL68/pIxUnEksQpS/TW7Bfgzjvv5Ec/+lHc+sk2+y0vL+ett97qliTFzuPUtQVBIBAY9INubCKnG90Sp4GYqqK0pITHFn+D+Z9+wur33+Nzv69Pr5sZDNLs84Lj1BNs5gaDLJlczu1zvoI7cjl6prThMAwDl6vnSTH7SimlbeLU30l6i4qK4iYWFkObnp88muqp2e+BAwd6XDfZZr8lJSVs376dhQsXMm7cuG6JU0dHh/X80Q+qaM+6gwcPxl2ePJCi7WF62/9s5fP5tNunlpYWQqHQgFyVNDm/kEdnf4X1n3zMa3VH8CU4GDo3EKTeDJ18koBAgNl5BdxcMZ0JI0fSeOwYjceOAdDR0UFHR4d2Pysdf/+8Xm+/j03S6FfEksQpS8Q2+3W5XFRWVlJZWcm7777LL3/5S55//nlmzZrFz3/+c4YPH05NTQ2zZ8+2Hp9os1/DMDh06BBmdKxIRDRxig4Sb29vj6tKTZw4EY/HM2jjc4LBIA6Hg5xeLsfOVkop7fbJMIwB/Vnl5OTw7Qsv5vKjR/j1f33E+x1tXcYqdTcCqO5lRnIzFGKSsrH8zLOYXVbe4++03+/HMAztflY6/v5Fhx0ku1/Lly/n6NGjNDY28s4778QtKy4uZsuWLakIU2QRSZyyRG/NflesWMGqVatQSrFq1Sr+8R//kTVr1vSr2W99fT2dnZ3Wh0N0duBoyTsnJ8eaEDMqPz+fYcOGDdq4o8bGRoLBIGPGDPzsw4Pp4MGD2u3T8ePHKS4uZtiwYQP6PGPGjGHOjLPYvPND/s/Ov1Ib6n1usXy7A8PovqwoZLK8Yjo3XzD7pB+0TU1NhEIh7X5WOv7+tbS0MGzYML70pS8l9fgtW7bw97//nXvvvZdXX301xdGJbKTX5Tsai23263A4rGa/o0aF+z0ZhsHtt9/Ojh07APrV7FcpRV1dndWzzuPxWPcHAgFcLhednZ3dxhgN5ticdDUWFn03mAPebTYbi86bxfoblnLTuAk4ephfzAyFaPfFT59hBAJcPWoMr1z737jt4q+esjqRKWOcxKlFJ+jtj6KiIpnHSVgkccoSsc1+TdNk27ZtVFRUcPjwYWud3/72t0yfHp49ZtGiRaxbtw6v10tVVVWfmv1GxytFq0vRZr8QTlhyc3OtxCkYDKbl8nldr6rTUToSjGGFhfz4ivk8O3c+5+Tlh6criLAHAhz2h9twmMEg5+UV8MzcK/nJwsWM7sP0ApI4ZYfoEIP+cLvdMnO4sMipuizRW7Pf2267jZ07d6KUYuLEifzbv/0bQL+a/f74xz9m9+7dcafloqLzOfl8PitxSsfVbel63oGk8wdxOq4UVEoxc/Jk1pSWsv6D93ly10c0Kiix2anJMxirDL5z3nksPvvcPv8u6Vxx0m1KjFRUnBwOR0p63gk96PXJo7memv2+8MILva6fbLPfyspKNm/ebFWXOjo6rKQrmkzFjnmKLhvMylMwGBy0K/gGi46TX0L6E0KHw8HSORdy+ZQz+MWf/8hntTXMm3w6377wxPQCfaVr4hTt7aZT4mS321PW2UC310YkRxIn0U1paSk1NTUEAgHcbjdNTU3WX+Sx8ydFB46no/ITHWulE10TJ8iMualGjRjBT6+6mrpjxxgVmTA2WZmwPwMh2uhXp9/DVFScdP15i+To8+4QKeNwOAgGg/j9flwuF16v16oqRU+RRWfjTVfipOMYJ9M0tfrAisqkyoxSqt9JU3Q7mbRfqaLj7OGpGOME4QRssFtLicyk31Fa9JtSipKSkri5mmKTI6WU9Vdcuq5u03GMk1ScsouOiZOOjX5TUXGCcNsVGSAuQBIn0YvJkyfT3t5uNSSNfvBFPyyiUxNEE6fB/mDUseKka+KkY4IhFafskaqKk9vtlikJBCCJU1ZavXo106ZNY/r06SxZssSaZwng8ccfRynFsUhrCAg3+y0vL+eMM87gjTfeSOg5ysrK8Hg82Gw27HY7oVAo7oNCKYXf70/rVXWSOGUP3SpOkjhlj1RVnCRxElF6HqU1Fm32+8EHH7Br1y6CwaDV7Pci9/mzAAAfgElEQVTQoUNs3bqV8ePHW+vHNvvdsmUL//AP/5DQQaSsrAyfz4dhGFb5vmuHcZ/Pl7aKk44TYIZCIe0SDNC34qQjHROnVFWcCgsLJXESgCROWSna7DcQCFjNfgHuvPNOHnvssbiDem/Nfk+lvLyce++9FzjRXTx2IHgoFMLr9aZ1cLiMccoeuiUaOlecUlGdySSprDjJGCcBkjhlndhmv2PGjKGoqIjKyko2bNjA2LFjmTlzZtz6NTU1lJaWWrcTbfZbVlZmzRgePS0XmyRFPzTSVfnRsTqja+Kk69w3uiZOulWcUvW7V1RURHNzc0q2JbKbXn+yDwE9Nft9/vnn+dWvfsWbb77Zbf1km/3abDaam5utx3dNnCBcAo82Ak7XzNA60TVx0pHOFSfdEqdUkVN1IkqO0lmmp2a/zzzzDFVVVcycOZOJEydSXV3Nueeey5EjR5Ju9tvS0oLT6aS1tdU6kHatLrlcLqv1iug/XRMnHStOuiZOOk5HkCpFRUVyqk4AkjhlnZ6a/V5zzTXU1dVx4MABDhw4wLhx4/jb3/7G6NGjk272297eTnFxMVVVVVbCFE2Soh/wubm5+P1+SZxSRCbAzB66JYJRulacUpHoSsVJRMknXpbprdlvb5Jt9ltWVsaNN95IVVUVpaWl5OXl0dnZidPptE7ZuVwuK4kazA8SHSsYoG/FCfRLNHStOOmaOEUvcHE4HElvw+1209ramsKoRLaSxCkL9dTsN9aBAwfibifb7LesrIyqqirGjh2Ly+XC4/GQl5fXLXGCwf1g1HEOJ9A3cdIxwdA5cUrFpfuZJnplXX8TJ6k4CZBTdeIkysvLqaqqAiAvLw+v12vNiWKz2cjNzU3LX6c6zuEEel4pGKXjfumaOOk2HQGkZi6noqIiSZwEIImTOIny8nKrehU7EDxacbLb7XEtWAaLVJyyi44Jhs4VJ11P1fU3IZR5nESUfkdpkTIlJSU0NTUB4cQpOhA8OvlktEIy2B8gOk5+CfomTqBfxUnXxEnXq+pSUXHKz8+no6MjRRGJbKbnUVqkhGEY5OXlYRgGDofDSliiFadAIIBhGPh8vkGNSypOIt10SwSjpOLUO12TZdF3cpTOYj01+121ahVnnXUWZ599NpWVldTW1lrrJ9Psd/Lkyfh8PuuDIjp4NDaB8ng8g/qBr2vipPN0BLomGrrRNXFKVb860PPUs+gb/Y7SQ0RvzX5XrlzJxx9/zM6dO1m4cCEPPPAAkHyz3xEjRvCHP/wBCP/FFduzLhAI4HQ68Xg8A7qvXemaOOlacZLEKXvomjilquIEkjgJSZyyWk/Nft1ut7W8vb3derMn2+zX4XDw4YcfAuEDh8fjsRKn6OW9g504paux8EDTNXES2UOuqjs5l8sl45yEzOOUrWKb/bpcLiorK6msrATC8zY9//zzFBUVWdWimpoaZs+ebT0+0Wa/eXl51qRvhmFYiZrdbsfr9ZKbm0t9fT1+v38A9rJn0YRQt0uDm5ub6ejowOl0pjuUlGpvb2f37t3aVZ06OzvZtWtXusNIqWAwyPHjx7XbL4/Hg9/vp729vV/bufjiizl+/DgFBQUpikxkI0mcslRPzX5ffPFFli1bxoMPPsiDDz7Iww8/zC9/+Uvuv//+pJv9FhYWWs1+DcOwKk7RmXhdLhfTpk3r18RyfVVTU0Nubi4jRowYtOccDPv372fMmDHk5+enO5SUam1tZcKECdpV01paWpg4cWK6w0gpv9/P/v37tduvlpYWGhoakt6vG2+8kcbGRqqrq9m0aRMulytueXFxMVu2bElBpCIbSOKUpWKb/QJcc801vPvuuyxbtsxaZ+nSpSxYsID7778/6Wa/NpuNtrY264q62IpTIBAgJyeH/Pz8Qa2S2Gw28vPztfurzzAMCgoKtEucDMOgsLBQu4pT9Oelk0AggFJKu/0yTZOmpqak92vTpk0AfP/73+fWW29lzpw5qQxPZBm9/gQcQnpq9ltRUcG+ffusdTZs2MDUqVMBkm72e+WVV1pzODkcDjo7O+OmJUjHIG0Z4yTEwNB5cHgqxjhJ2xUBUnHKWr01+126dCl79uzBMAwmTJjAk08+CSTf7LeiooJx48Zx9OhRHA4HPp/POm2Xroko5aq67CJX1WUPpZSWiVP0Ypb+ig5dEEObJE5ZrKdmv6+88kqv6yfb7Hfy5MlUV1czcuRI7Ha7NRA8OgHmYNM1cdJ1HieRPXRNcFNZcYpeLCOGLjlKi1MqKyvjyJEj2O12XC6XNdA8espssA+2uiZOulachEi3VJ2CdLvdUnESkjiJUysrK6O+vh673U5ubm63xGmwyRgnIURfpOqPO2n0K0ASJ5GA8vJympubsdvtcVfPRT/oB7vipGuCIWOBhMhsRUVFMjhcSOKkg5561q1cuZKpU6dy1lln8Y1vfCOuvNzXnnXl5eW0t7djs9lwOBxWxSn6QT/YH/aSYAgh0qGwsFASJyGJU7brrWfd3Llz2bVrFx9//DFTpkzh4YcfBpLrWZefn09TUxMtLS3Y7XYtr7oRQpygYz+2VIxzksHhAiRx0kJPPesqKyutcUCzZ8+muroaSK5nnVKKzz77jL179wLhg2rsgVWqP0LowzAMLROnVFxZJ6fqBEjilPVie9aNGTOGoqIiq2dd1Jo1a7jyyiuBcIWqtLTUWpZoz7rW1lZ8Ph/BYBClFH6/Py1Xtul4QBfZS8ffR50b/fZ3v2RwuABJnLJebM+62tpa2tvbefHFF63lDz74IHa7nZtuugno+UCfSMUoGAzS3NxMIBDA4XDQ0dGRlivbQqGQllMRiOyja6VVZg/vncPhSMl8UCK7SeKU5WJ71jkcDqtnHcBzzz3Hpk2beOmll6yDfLI965RS1NXVWf3pOjo6rARmMK9w03UOJ5F9lFJaVpxsNpuWiVOqZg8HPSuNInGSOGW53nrWbdmyhUcffZQNGzaQl5dnrZ9sz7qFCxdSU1NDIBAgNzc3bRUnXRMnuVIwO+n4ASoVp97Je1SAtFzJer31rJs2bRper5e5c+cC4QHiTz75ZNI961auXMmSJUsIBoPk5ubS2tqKy+Ua6N3rJl2NhQearnNT6UzXipOuiVOqKk42mw2/3x83p50YWiRx0kBPPev279/f6/rJ9KwrKSmhoaEBv9+P2+2mvr6egoKCpOLtj3Q1Fh5okjhlH0mcskuq+tUVFhbS0tJCcXFxCqIS2UiO1CIhhmFYDX7z8vLw+XzYbDbpU5cioVBITgNkGV1/XnJV3cm53W6ZkmCIk8RJJGz8+PG0tbXhdDoxTTMtCYzOiZNUnLKLVJyyi81mk8RJpIQcqUXCJk+eTGdnJ3a73epRN9h/dcsYJ5FJJHHKHna7PWWn6iRxGtrkSK2RnnrWrV+/nmnTpmEYBh988EHc+n3tWVdWVobX68UwjJSNF+grqTiJTKFrxUnX6QhSWXGSSTCHNjlSa6K3nnXTp0/n1Vdf5ZJLLolbP5medeXl5bz//vtA+EMjXYmTDA4XmUDXxEkqTidXVFQU1zRdDD1ypNZITz3rKioqOOOMM7qtm0zPuvLyctavXw9gtV2RweGpYZqmJE5ZRgaHZ5dUVZzkVJ2QI7UmEulZFyuZnnVjxoyJ6wzu8/n6H3gfyRgnkSmk4pRdUllxklN1Q5scqTVxqp51XSXTs66zsxOfz0coFMI0Tbxeb7/j7itdK06SOGUnSZyyh1ScRKrIkVoTJ+tZ15Nketa1tLSQl5fH0aNHgXASM9gf9jqPcdL11I+upOKUXVK1X263O67yLoYe/T6BhqjYnnUul4tt27Yxa9asXtdftGgRS5cu5Yc//CG1tbUJ9axzu92ce+65VFVVYbfbUUpx7NixQU2eOjo6aG5upqOjY9CeczA0Nzfj8/mor69PdygpFwgEtNwvr9dLY2MjnZ2d6Q4lpVpbW2lra9PyZ5aK30Wn04nH40lRRCIbSeKkid561v32t7/le9/7HvX19SxYsICzzz6bN954I6medSNGjOCyyy6jqqqKKVOmMG7cOFpaWga1UuLz+Whra9PudF17ezuhUEjLUwDBYFDL/fL7/bS2tqZlrN9A6uzsxOPxaPkz6+/v4ooVK2hoaKCurq7bH6bFxcVs2bKlvyGKLKBOUWrWrw4t+uU3v/kNH3zwAfPmzWPmzJk4nc5BrTjt2LGDWbNmaTceqLq6GtM04wbs62L79u3Mnj073WGk3O7duxk3bhxutzvdoaTU8ePHqamp4cwzz0x3KCm3fft2vvzlL/frj73W1lauvfZa/vSnP6UwMpGBev0l0evTRwy48vJyampq0jbOSNdB1LpOR2CaptZjt2SMU3ZJxeSe+fn52g0VEH2j35FaDKjy8nLq6+u1O1WWbromhDqTweHZJxVX1un6cxeJkyO16JP8/HwAq+IkH/apoWvipHPFSdcPUJ0Tp1TN5QR6VhtFYvQ7Ug9xPfWra2xsZO7cuZx++unMnTuXpqYma/2+9qtTSjF8+HAtZxZOJ5mOIPvomjjp2qsOUldxAkmchjJJnDTSW7+6Rx55hMsvv5x9+/Zx+eWX88gjjwDJ9auD8F9tW7duHejd6UbXqgzou2+6V5x0JBWnU3O5XDLOaQjT70g9xPXUr+61117jlltuAeCWW27hd7/7HZBcvzoIX9K7f//+Ad2P3p5X17FVuiZOOtO14qRz4mSz2VKSOLndbi2naxCJkSO1RnrrV3f06FHGjBkDhPvN1dXVAcn1q4PwB0Zra6s0+E0hXRMnnStOoOfpGqWUtomT3W5PWduV5ubmFEQkspF+R+ohbDD61UG4TN3c3CyJUwpJ4pR9dK046frzgtRVnKTR79Cm35F6COutX92oUaM4fPgwAIcPH6akpARIrl8dgMPhoLGxcWB24iQCgYC2iZOu8zjpTNfESWepqjjJqbqhTY7UGontV2eaJtu2baOiooJFixbx3HPPAfDcc8+xePFiINyvbt26dXi9XqqqqhLqVwdw7733puWqOl0b/IJUnLKRrvuls1RVnORU3dCm35F6CIvtVzdjxgxCoRDf/va3ueuuu9i6dSunn346W7du5a677gKI61d3xRVXJNSvDmD06NE4nU78fv9A71Kcuro6LRuPAuzfvz9l88tkEp/Px+eff57uMAbEkSNHOHbsWLrDGBD79u1LdwgDorOzk6qqqn5vx+1209ramoKIRDaSXnUiKYsXL+a+++5jypQpg/acTz31FIcOHeKBBx4YtOccLF/72td44YUXGDt2bLpDSalDhw6xfPly3nrrrXSHknKrVq1i4sSJ3HrrrekOJeXOOeccPvzww3SHkXJvv/02Tz/9NC+88EK/trN27Vqam5tZuXJliiITGajXkrIkTiIp99xzD7///e8H9eobn8+HUgqHwzFozzlYamtrExpflm1M06S+vt4aV6cTr9eLzWbT8vTxF198QWlpqZanIxsaGhgxYkS/ttHS0oLNZmPPnj0pikpkIEmcRPZ74oknGDFiBDfffHO6Q0m5Cy+8kP/8z/8kNzc33aGkVE1NDStWrGDDhg3pDiXlVq9eTXFxsba/j3/4wx/IyclJdygpVV1dzYoVK9i4cWO6QxGZr9fEScY4iazR1tZGQUFBusMYED6fD6fTme4wUk7XQe+QmvYdmSo3NxePx5PuMFKusLBQxiaJftPziDbE7dmzh7PPPtv6crvdPPHEE3z00UfMmTOHGTNmcNVVV8XNQ9LXnnXpcMEFF1BRUZHuMAbEN7/5TS0TjMLCQq655pp0hzEgZs2axbRp09IdxoBYtmyZllN/FBQUcN1116U7DJHl5FSd5oLBIGPHjuW9997juuuu4/HHH+erX/0qa9asoaqqip/85Cfs3r2bJUuWsGPHDmpra/n617/O3r17tTxwCiGEEAmQU3VD1bZt2ygrK2PChAns2bOHSy65BIC5c+fyyiuvAMn3rBNCCCGGGkmcNLdu3TqWLFkCwPTp061BuuvXr7dmDU+2Z50QQggx1EjipDGfz8eGDRu4/vrrAVizZg2/+tWvOO+882htbbUGIyfbs04IIYQYavSbgERYXn/9dc4991xGjRoFwNSpU3nzzTcB2Lt3L5s3bwaS71knhBBCDDVScdLYyy+/bJ2mg3DLEghfIv7Tn/6U73znO0DyPeuEEEKIoUYSJ011dHSwdevWuEvBX375ZaZMmcLUqVM57bTTWL58OZB8zzohhBBiqJHpCIQQQggh4sl0BEIIIYQQ/SWJkxBCCCFEgiRxEkIIIYRIkCROQgghhBAJksRJCCGEECJBkjgJIYQQQiRIEichhBBCiARJ4iSEEEIIkSBJnIQQQgghEiSJkxBCCCFEgiRxEkIIIYRIkCROQgghhBAJksRJCCGEECJBkjgJIfrtvvvuY9myZYP+vC+99BKVlZUp3+6zzz6LzWajoKCATz/9NKltfOtb38LlcjFu3LgURyeESCdJnIQQWeHAgQMopQgEAtZ9N910E2+++eaAPN+cOXNoa2ujoqIiqcc/++yzvP766ymOSgiRbpI4CSGEEEIkSBInIURCamtrufbaaxk5ciSTJk3iF7/4Ra/rbt++nQsvvJBhw4Yxc+ZM3n77bQDWrVvHrFmz4tZdvXo1ixYtAmDz5s2cc845uN1uSktLue+++6z1LrnkEgCGDRtGQUEBf/nLX3j22Wf5yle+Yq3z7rvvcv7551NUVMT555/Pu+++ay279NJLWbVqFRdddBGFhYVUVlZy7NixhPf/vvvu4/rrr2fZsmUUFhYyY8YM9u7dy8MPP0xJSQmlpaUDVv0SQmQOSZyEEKcUCoW46qqrmDlzJjU1NWzbto0nnniCN954o9u6NTU1LFiwgH/6p3+isbGRxx9/nGuvvZb6+noWLVrEnj172Ldvn7X+2rVrWbp0KQD5+fk8//zzNDc3s3nzZv71X/+V3/3udwD88Y9/BKC5uZm2tjbmzJkT97yNjY0sWLCA73//+zQ0NPDDH/6QBQsW0NDQEPdczzzzDHV1dfh8Ph5//PE+vQ4bN27k5ptvpqmpiXPOOYd58+YRCoWoqanhnnvu4Y477ujT9oQQ2UcSJyHEKb3//vvU19dzzz334HQ6mTx5Mrfffjvr1q3rtu6LL77I/PnzmT9/PoZhMHfuXGbNmsXvf/978vLyWLx4MS+//DIA+/bt47PPPrMqTpdeeikzZszAMAzOOusslixZwjvvvJNQjJs3b+b000/n5ptvxm63s2TJEqZOncrGjRutdZYvX86UKVNwuVzccMMN7Ny5s0+vw8UXX8y8efOw2+1cf/311NfXc9ddd+FwOLjxxhs5cOAAzc3NfdqmECK7SOIkhDilgwcPUltby7Bhw6yvhx56iKNHj/a47vr16+PW/dOf/sThw4cBWLp0qZU4rV27lquvvpq8vDwA3nvvPS677DJGjhxJUVERTz75ZMKn02pra5kwYULcfRMmTKCmpsa6PXr0aOv7vLw82tra+vQ6jBo1yvre5XJRXFyMzWazbgN93qYQIrvY0x2AECLzlZaWMmnSpLhTbCdb9+abb+app57qcXl0bNHOnTt5+eWXWb16tbVs6dKlfPe73+X1118nNzeXH/zgB1bipJQ66fOedtppHDx4MO6+L774giuuuOKUMQshRKKk4iSEOKULLrgAt9vNo48+SmdnJ8FgkF27dvH+++93W3fZsmVs3LiRN954g2AwiMfj4e2336a6uhoAu93Oddddx8qVK2lsbGTu3LnWY1tbW/nSl75Ebm4uO3bsYO3atdaykSNHYhgGn3/+eY8xzp8/n71797J27VoCgQD//u//zu7du1m4cGGKXw0hxFAmiZMQ4pRsNhsbN25k586dTJo0ieLiYm677TaOHz/ebd3S0lJee+01HnroIUaOHElpaSk/+9nPCIVC1jpLly7lrbfe4vrrr8duP1H4/pd/+RfuueceCgsLeeCBB7jhhhusZXl5edx9991cdNFFDBs2jO3bt8c974gRI9i0aRM///nPGTFiBI899hibNm2iuLh4AF4RIcRQpUzTPNnyky4UQggdvfDCC9xxxx04nU7+8pe/JDUJ5q233sr69espKSlh//79AxClEGIA9To2QBInIYQQQoh4vSZOcqpOCCGEECJBkjgJIYQQQiRIEichhBBCiATJPE6iT4rVGHx4wzeUij8JrKx/Yu7rerundbp90/P93Z+s57PQJ32OMBN1kjPYPW23+/pmb8/f6zYApboPHOxtGzH3m73cn+rHxEpq/7osS3hfTxVLsnH0utxMbt/i7je7LevxYSr22+7DRrtPT2V2+1VXXZb39NjYbXd9C3RbFrtYmV3DtNZXXfb3VOt0f54uj1GnWE7XWMxu2+99/fjH9vRcccu7bavr9zHLFcQe7bq9hpxYrrrdA8VjLmXLli0IPUjiJPrEh5cvG3NRhgJlhP8HUAYYyjqKKsMIf29EippKgaFQ0fWi93VdR53YhrU9ZXS53X0d07pN/PLosuj9Xe+Lva1ibsesb6roNol7ntjHRNexPuBVOLbw/b2vY23bWk74ubss7/4Y4h8Tt1x1u6/7Ot230W2bAH18TI9x9bKNuMd1WR4fu3nSfYmuY22PruuYcbFZ68fFGr6tensM0eWmtQ0Vsw0V2YZSZsyvWfxjVOQ+67YCI+622e0+gxP3RdeJW67MyDqmtY4R+d6I2YbR03Jib4d6vM8Wt42QtQ1bzO0T60RuE7K2YVMha5s2FQpv03qOkLWduMcQwqZC1vOGtxGKbCO83IgsD69rYsQ8xkbIepwVa9xy88TzxOyvDTPmdvRxRJ4XbKiY2woDFblPxdxnxNwO3wK4YGHizaRF5pNTdUIIIYQQCZLESQghhBAiQac6VadOsVwMPTK3lxBC9MFf//rXvwKz0h2HSA2pOAkhhBBCJEgSJyGEEEKIBEniJIQQQgiRIEmchBBCCCESJImTEEIIIUSCJHESQgghhEiQJE5CCCGEEAmSxEkIIYQQIkHKNGU+Q5E4pdQWoDgNT10MZHrDp0yPUeLrv0yPMdPjg8yPcSDiO2aa5hUp3qZIE0mcRFZQSn1gmmZGz7yb6TFKfP2X6TFmenyQ+TFmenwi/eRUnRBCCCFEgiRxEkIIIYRIkCROIlv833QHkIBMj1Hi679MjzHT44PMjzHT4xNpJmOchBBCCCESJBUnIYQQQogESeIkMoJS6gyl1M6Yrxal1A8iy76nlNqjlPpEKfVYzGN+rJTaH1k2Lx3xKaXOVkptj9z3gVLqgnTEF3m+OyOv0S6l1MtKqVyl1JeUUluVUvsi/w9PV3wnifFnSqnPlFIfK6V+q5Qalq4Ye4ovZtmPlFKmUqo45r6MiC8T3iMnizHD3if/MxLbJzHHmIx6n4gMZ5qmfMlXRn0BNuAIMAG4DHgLyIksK4n8fybwEZADTAL+DtjSEN+bwJWR++cDb6cjPmAsUAW4Irf/A/gW8BhwV+S+u4BH0/X6nSTGSsAeue/RdMXYW3yR70uBN4CDQHEmxZdJ75GTxJgp75PpwC4gD7BHXrfTM+l9Il+Z/yUVJ5GJLgf+bprmQWAF8Ihpml4A0zTrIussBtaZpuk1TbMK2A9c0OPWBjY+E3BH7i8CatMYnx1wKaXshD8YaiNxPBdZ/hxwdRrj6zFG0zTfNE0zEFm+HRiXxhh7eg0BVgP/i/DPOypT4su090hPMWbK+6QC2G6aZkfkd+4d4Btk3vtEZDBJnEQmuhF4OfL9FOBipdR7Sql3lFLnR+4fCxyKeUx15L7Bju8HwM+UUoeAx4EfpyM+0zRrIs//BXAYOG6a5pvAKNM0D0fWOQyUpCO+U8QY678Dr6cjxt7iU0otAmpM0/yoy0MyIj4y6D1ykhgz4n1CuNp0iVJqhFIqj3D1q5QMep+IzCeJk8goSiknsAhYH7nLDgwHZgMrgf9QSilA9fDwAb9EtIf4VgB3mqZZCtwJPB1ddTDji4zJWEz4dMJpQL5SatnJHtLDfQP6+p0qRqXU3UAAeCkdMfYS3zeBu4F7enpIBsS3jAx6j5wkxox4n5im+Snh08FbgS2ET8MFTvKQtBxnRGaTxElkmiuBv5mmeTRyuxp41QzbAYQI95KqJvyXYtQ4TpT/BzO+W4BXI9+v50QZf7Dj+zpQZZpmvWma/khMFwJHlVJjACL/R0/jpOP16y1GlFK3AAuBm0zTjH4wZcJruJxwEvCRUupAJIa/KaVGZ0h8F5JZ75HeYsyU9wmmaT5tmua5pmleAjQC+8is94nIcJI4iUyzhBOnwQB+B3wNQCk1BXASbsC5AbhRKZWjlJpEeIDnjjTEVwt8NfL91wgfhElDfF8As5VSeZFqw+XAp5E4bomscwvwWpri6zVGpdQVwP8GFpmm2RGzfia8hq+apllimuZE0zQnEv4gPdc0zSMZEt+nZNZ7pLcYM+V9glKqJPL/eOAawu/nTHqfiAxnT3cAQkRFxhzMBe6IuXsNsEYptQvwAbdEKhKfKKX+A9hNuNT+P0zTDKYhvtuBf44MhPUA3wYwTXNQ4zNN8z2l1G+Av0We70PCMyAXED51cyvhD7Xr0xHfKWL8hPBVS1vDn7VsN03zOxn0Gva2fqbEZ5Ih75GTxPghGfA+iXhFKTUC8Eeer0kp9QgZ8j4RmU9mDhdCCCGESJCcqhNCCCGESJAkTkIIIYQQCZLESQghhBAiQZI4CSGEEEIkSBInIYQQQogESeIkhBBCCJEgSZyEEEIIIRIkiZMQQgghRIL+P7TWJxg2SiYAAAAAAElFTkSuQmCC\n",
      "text/plain": [
       "<Figure size 576x432 with 2 Axes>"
      ]
     },
     "metadata": {
      "needs_background": "light"
     },
     "output_type": "display_data"
    }
   ],
   "source": [
    "# construct the 2D mesh\n",
    "m2 = workflow.mesh.Mesh2D(mesh_points3.copy(), list(mesh_tris))"
   ]
  },
  {
   "cell_type": "code",
   "execution_count": 23,
   "metadata": {},
   "outputs": [
    {
     "name": "stdout",
     "output_type": "stream",
     "text": [
<<<<<<< HEAD
      "max diff =  0.0\n"
     ]
    },
    {
     "ename": "AttributeError",
     "evalue": "'Proj' object has no attribute 'is_latlong'",
     "output_type": "error",
     "traceback": [
      "\u001b[0;31m---------------------------------------------------------------------------\u001b[0m",
      "\u001b[0;31mAttributeError\u001b[0m                            Traceback (most recent call last)",
      "\u001b[0;32m<ipython-input-23-8137b48fe022>\u001b[0m in \u001b[0;36m<module>\u001b[0;34m\u001b[0m\n\u001b[1;32m      6\u001b[0m \u001b[0mdiff\u001b[0m\u001b[0;34m[\u001b[0m\u001b[0;34m:\u001b[0m\u001b[0;34m,\u001b[0m\u001b[0;36m2\u001b[0m\u001b[0;34m]\u001b[0m \u001b[0;34m=\u001b[0m \u001b[0mm2\u001b[0m\u001b[0;34m.\u001b[0m\u001b[0mpoints\u001b[0m\u001b[0;34m[\u001b[0m\u001b[0;34m:\u001b[0m\u001b[0;34m,\u001b[0m\u001b[0;36m2\u001b[0m\u001b[0;34m]\u001b[0m \u001b[0;34m-\u001b[0m \u001b[0mmesh_points3\u001b[0m\u001b[0;34m[\u001b[0m\u001b[0;34m:\u001b[0m\u001b[0;34m,\u001b[0m\u001b[0;36m2\u001b[0m\u001b[0;34m]\u001b[0m\u001b[0;34m\u001b[0m\u001b[0;34m\u001b[0m\u001b[0m\n\u001b[1;32m      7\u001b[0m \u001b[0mprint\u001b[0m\u001b[0;34m(\u001b[0m\u001b[0;34m\"max diff = \"\u001b[0m\u001b[0;34m,\u001b[0m \u001b[0mnp\u001b[0m\u001b[0;34m.\u001b[0m\u001b[0mabs\u001b[0m\u001b[0;34m(\u001b[0m\u001b[0mdiff\u001b[0m\u001b[0;34m[\u001b[0m\u001b[0;34m:\u001b[0m\u001b[0;34m,\u001b[0m\u001b[0;36m2\u001b[0m\u001b[0;34m]\u001b[0m\u001b[0;34m)\u001b[0m\u001b[0;34m.\u001b[0m\u001b[0mmax\u001b[0m\u001b[0;34m(\u001b[0m\u001b[0;34m)\u001b[0m\u001b[0;34m)\u001b[0m\u001b[0;34m\u001b[0m\u001b[0;34m\u001b[0m\u001b[0m\n\u001b[0;32m----> 8\u001b[0;31m \u001b[0mfig\u001b[0m\u001b[0;34m,\u001b[0m \u001b[0max\u001b[0m \u001b[0;34m=\u001b[0m \u001b[0mworkflow\u001b[0m\u001b[0;34m.\u001b[0m\u001b[0mplot\u001b[0m\u001b[0;34m.\u001b[0m\u001b[0mget_ax\u001b[0m\u001b[0;34m(\u001b[0m\u001b[0mcrs\u001b[0m\u001b[0;34m,\u001b[0m \u001b[0mfigsize\u001b[0m\u001b[0;34m=\u001b[0m\u001b[0mfigsize\u001b[0m\u001b[0;34m)\u001b[0m\u001b[0;34m\u001b[0m\u001b[0;34m\u001b[0m\u001b[0m\n\u001b[0m\u001b[1;32m      9\u001b[0m workflow.plot.triangulation(diff, m2.conn, crs, color='elevation', edgecolors='gray', \n\u001b[1;32m     10\u001b[0m                             linewidth=0.2, ax=ax)\n",
      "\u001b[0;32m~/Dropbox/github/watershed-workflow/workflow/plot.py\u001b[0m in \u001b[0;36mget_ax\u001b[0;34m(crs, fig, nrow, ncol, index, window, **kwargs)\u001b[0m\n\u001b[1;32m     88\u001b[0m             \u001b[0max\u001b[0m \u001b[0;34m=\u001b[0m \u001b[0mfig\u001b[0m\u001b[0;34m.\u001b[0m\u001b[0madd_subplot\u001b[0m\u001b[0;34m(\u001b[0m\u001b[0mnrow\u001b[0m\u001b[0;34m,\u001b[0m \u001b[0mncol\u001b[0m\u001b[0;34m,\u001b[0m \u001b[0mindex\u001b[0m\u001b[0;34m,\u001b[0m \u001b[0mprojection\u001b[0m\u001b[0;34m=\u001b[0m\u001b[0;34m'3d'\u001b[0m\u001b[0;34m)\u001b[0m\u001b[0;34m\u001b[0m\u001b[0;34m\u001b[0m\u001b[0m\n\u001b[1;32m     89\u001b[0m         \u001b[0;32melse\u001b[0m\u001b[0;34m:\u001b[0m\u001b[0;34m\u001b[0m\u001b[0;34m\u001b[0m\u001b[0m\n\u001b[0;32m---> 90\u001b[0;31m             \u001b[0mprojection\u001b[0m \u001b[0;34m=\u001b[0m \u001b[0mworkflow\u001b[0m\u001b[0;34m.\u001b[0m\u001b[0mcrs\u001b[0m\u001b[0;34m.\u001b[0m\u001b[0mto_cartopy\u001b[0m\u001b[0;34m(\u001b[0m\u001b[0mcrs\u001b[0m\u001b[0;34m)\u001b[0m\u001b[0;34m\u001b[0m\u001b[0;34m\u001b[0m\u001b[0m\n\u001b[0m\u001b[1;32m     91\u001b[0m             \u001b[0max\u001b[0m \u001b[0;34m=\u001b[0m \u001b[0mfig\u001b[0m\u001b[0;34m.\u001b[0m\u001b[0madd_subplot\u001b[0m\u001b[0;34m(\u001b[0m\u001b[0mnrow\u001b[0m\u001b[0;34m,\u001b[0m \u001b[0mncol\u001b[0m\u001b[0;34m,\u001b[0m \u001b[0mindex\u001b[0m\u001b[0;34m,\u001b[0m \u001b[0mprojection\u001b[0m\u001b[0;34m=\u001b[0m\u001b[0mprojection\u001b[0m\u001b[0;34m)\u001b[0m\u001b[0;34m\u001b[0m\u001b[0;34m\u001b[0m\u001b[0m\n\u001b[1;32m     92\u001b[0m \u001b[0;34m\u001b[0m\u001b[0m\n",
      "\u001b[0;32m~/Dropbox/github/watershed-workflow/workflow/crs.py\u001b[0m in \u001b[0;36mto_cartopy\u001b[0;34m(crs)\u001b[0m\n\u001b[1;32m    186\u001b[0m     \u001b[0;32mimport\u001b[0m \u001b[0mcartopy\u001b[0m\u001b[0;34m.\u001b[0m\u001b[0mcrs\u001b[0m \u001b[0;32mas\u001b[0m \u001b[0mccrs\u001b[0m\u001b[0;34m\u001b[0m\u001b[0;34m\u001b[0m\u001b[0m\n\u001b[1;32m    187\u001b[0m     \u001b[0;32mimport\u001b[0m \u001b[0mosr\u001b[0m\u001b[0;34m\u001b[0m\u001b[0;34m\u001b[0m\u001b[0m\n\u001b[0;32m--> 188\u001b[0;31m     \u001b[0;32mif\u001b[0m \u001b[0mcrs\u001b[0m\u001b[0;34m.\u001b[0m\u001b[0mis_latlong\u001b[0m\u001b[0;34m(\u001b[0m\u001b[0;34m)\u001b[0m\u001b[0;34m:\u001b[0m\u001b[0;34m\u001b[0m\u001b[0;34m\u001b[0m\u001b[0m\n\u001b[0m\u001b[1;32m    189\u001b[0m         \u001b[0;32mreturn\u001b[0m \u001b[0mccrs\u001b[0m\u001b[0;34m.\u001b[0m\u001b[0mPlateCarree\u001b[0m\u001b[0;34m(\u001b[0m\u001b[0;34m)\u001b[0m\u001b[0;34m\u001b[0m\u001b[0;34m\u001b[0m\u001b[0m\n\u001b[1;32m    190\u001b[0m \u001b[0;34m\u001b[0m\u001b[0m\n",
      "\u001b[0;31mAttributeError\u001b[0m: 'Proj' object has no attribute 'is_latlong'"
=======
      "max diff =  35.106056771571275\n"
>>>>>>> 3d697e54
     ]
    },
    {
     "data": {
      "text/plain": [
       "<Figure size 432x432 with 0 Axes>"
      ]
     },
     "metadata": {},
     "output_type": "display_data"
    }
   ],
   "source": [
    "# hydrologically condition the mesh\n",
    "workflow.condition.condition(m2)\n",
    "\n",
    "# plot the change between the two meshes\n",
    "diff = np.copy(mesh_points3)\n",
    "diff[:,2] = m2.points[:,2] - mesh_points3[:,2] \n",
    "print(\"max diff = \", np.abs(diff[:,2]).max())\n",
    "fig, ax = workflow.plot.get_ax(crs, figsize=figsize)\n",
    "workflow.plot.triangulation(diff, m2.conn, crs, color='elevation', edgecolors='gray', \n",
    "                            linewidth=0.2, ax=ax)\n",
    "ax.set_title('conditioned dz')\n",
    "plt.show()"
   ]
  },
  {
<<<<<<< HEAD
   "cell_type": "code",
   "execution_count": 24,
   "metadata": {},
   "outputs": [
    {
     "name": "stderr",
     "output_type": "stream",
     "text": [
      "2020-06-22 15:53:32,881 - root - INFO: Constructing Mesh2D as dual of a triangulation.\n",
      "2020-06-22 15:53:32,882 - root - INFO: -- confirming triangulation (note, not checking delaunay, buyer beware)\n",
      "2020-06-22 15:53:32,882 - root - INFO: -- computing primary boundary edges\n",
      "2020-06-22 15:53:32,883 - root - INFO:      n_primal_cell = 254, n_boundary_edges = 38, n_dual_nodes = 330\n",
      "2020-06-22 15:53:32,884 - root - INFO: -- computing dual nodes\n",
      "2020-06-22 15:53:32,888 - root - INFO:     added 254 tri centroid nodes\n",
      "2020-06-22 15:53:32,889 - root - INFO:     added 38 boundary nodes\n",
      "2020-06-22 15:53:32,889 - root - INFO: -- Finding duplicates and ordering conn_cell_to_node\n"
     ]
    },
    {
     "name": "stdout",
     "output_type": "stream",
     "text": [
      "Uh oh borked geom: up_i = 1, dn_i = 4, c = [211, 255, 238, 234, 329, 233]\n"
     ]
    },
    {
     "ename": "NameError",
     "evalue": "name 'plt' is not defined",
     "output_type": "error",
     "traceback": [
      "\u001b[0;31m---------------------------------------------------------------------------\u001b[0m",
      "\u001b[0;31mNameError\u001b[0m                                 Traceback (most recent call last)",
      "\u001b[0;32m<ipython-input-24-7a90c00c22d1>\u001b[0m in \u001b[0;36m<module>\u001b[0;34m\u001b[0m\n\u001b[1;32m      1\u001b[0m \u001b[0;31m# contruct the dual mesh points, connectivity\u001b[0m\u001b[0;34m\u001b[0m\u001b[0;34m\u001b[0m\u001b[0;34m\u001b[0m\u001b[0m\n\u001b[0;32m----> 2\u001b[0;31m \u001b[0mdual_points2\u001b[0m\u001b[0;34m,\u001b[0m \u001b[0mdual_conn\u001b[0m\u001b[0;34m,\u001b[0m \u001b[0mdual_from_primary\u001b[0m \u001b[0;34m=\u001b[0m \u001b[0mm2\u001b[0m\u001b[0;34m.\u001b[0m\u001b[0mto_dual\u001b[0m\u001b[0;34m(\u001b[0m\u001b[0;34m)\u001b[0m\u001b[0;34m\u001b[0m\u001b[0;34m\u001b[0m\u001b[0m\n\u001b[0m\u001b[1;32m      3\u001b[0m \u001b[0;34m\u001b[0m\u001b[0m\n\u001b[1;32m      4\u001b[0m \u001b[0;31m# elevate the dual\u001b[0m\u001b[0;34m\u001b[0m\u001b[0;34m\u001b[0m\u001b[0;34m\u001b[0m\u001b[0m\n\u001b[1;32m      5\u001b[0m \u001b[0mdual_points3\u001b[0m \u001b[0;34m=\u001b[0m \u001b[0mworkflow\u001b[0m\u001b[0;34m.\u001b[0m\u001b[0melevate\u001b[0m\u001b[0;34m(\u001b[0m\u001b[0mdual_points2\u001b[0m\u001b[0;34m,\u001b[0m \u001b[0mcrs\u001b[0m\u001b[0;34m,\u001b[0m \u001b[0mdem\u001b[0m\u001b[0;34m,\u001b[0m \u001b[0mdem_profile\u001b[0m\u001b[0;34m)\u001b[0m\u001b[0;34m\u001b[0m\u001b[0;34m\u001b[0m\u001b[0m\n",
      "\u001b[0;32m~/Dropbox/github/watershed-workflow/workflow/mesh.py\u001b[0m in \u001b[0;36mto_dual\u001b[0;34m(self)\u001b[0m\n\u001b[1;32m    566\u001b[0m                     \u001b[0;31m# I screwed up... debug me!\u001b[0m\u001b[0;34m\u001b[0m\u001b[0;34m\u001b[0m\u001b[0;34m\u001b[0m\u001b[0m\n\u001b[1;32m    567\u001b[0m                     \u001b[0mprint\u001b[0m\u001b[0;34m(\u001b[0m\u001b[0;34m\"Uh oh borked geom: up_i = {}, dn_i = {}, c = {}\"\u001b[0m\u001b[0;34m.\u001b[0m\u001b[0mformat\u001b[0m\u001b[0;34m(\u001b[0m\u001b[0mup_i\u001b[0m\u001b[0;34m,\u001b[0m \u001b[0mdn_i\u001b[0m\u001b[0;34m,\u001b[0m \u001b[0mc\u001b[0m\u001b[0;34m)\u001b[0m\u001b[0;34m)\u001b[0m\u001b[0;34m\u001b[0m\u001b[0;34m\u001b[0m\u001b[0m\n\u001b[0;32m--> 568\u001b[0;31m                     \u001b[0mfig\u001b[0m \u001b[0;34m=\u001b[0m \u001b[0mplt\u001b[0m\u001b[0;34m.\u001b[0m\u001b[0mfigure\u001b[0m\u001b[0;34m(\u001b[0m\u001b[0;34m)\u001b[0m\u001b[0;34m\u001b[0m\u001b[0;34m\u001b[0m\u001b[0m\n\u001b[0m\u001b[1;32m    569\u001b[0m                     \u001b[0max\u001b[0m \u001b[0;34m=\u001b[0m \u001b[0mfig\u001b[0m\u001b[0;34m.\u001b[0m\u001b[0madd_subplot\u001b[0m\u001b[0;34m(\u001b[0m\u001b[0;36m111\u001b[0m\u001b[0;34m)\u001b[0m\u001b[0;34m\u001b[0m\u001b[0;34m\u001b[0m\u001b[0m\n\u001b[1;32m    570\u001b[0m \u001b[0;34m\u001b[0m\u001b[0m\n",
      "\u001b[0;31mNameError\u001b[0m: name 'plt' is not defined"
     ]
    }
   ],
   "source": [
    "# contruct the dual mesh points, connectivity\n",
    "dual_points2, dual_conn, dual_from_primary = m2.to_dual()\n",
    "\n",
    "# elevate the dual\n",
    "dual_points3 = workflow.elevate(dual_points2, crs, dem, dem_profile)\n",
    "\n",
    "# construct the dual mesh\n",
    "m2_dual = workflow.mesh.Mesh2D(dual_points3.copy(), dual_conn)\n",
    "\n",
    "# plot the resulting surface mesh\n",
    "fig = plt.figure(figsize=figsize)\n",
    "ax = workflow.plot.get_ax(crs, fig)\n",
    "\n",
    "#import matplotlib.cm\n",
    "primal_elev = np.array([mesh_points3[i,2] for i in dual_from_primary])\n",
    "#elev_cmap = workflow.colors.cm_mapper(primal_elev.min(), primal_elev.max(), matplotlib.cm.viridis)\n",
    "#m2_dual.plot(color=np.array([elev_cmap(e) for e in primal_elev]), ax=ax)\n",
    "\n",
    "workflow.plot.mesh(m2_dual, crs, ax=ax, color=primal_elev, facecolor='color', edgecolor='gray', linewidth=0.2)\n",
    "cbar = fig.colorbar(mp, orientation=\"horizontal\", pad=0.05)\n",
    "workflow.plot.hucs(coweeta, crs, ax=ax, color='k', linewidth=1)\n",
    "workflow.plot.rivers(rivers, crs, ax=ax, color='red', linewidth=1)\n",
    "ax.set_aspect('equal', 'datalim')\n",
    "ax.set_title('elevation [m]')\n",
    "cbar.ax.set_title('elevation [m]')"
   ]
  },
  {
=======
>>>>>>> 3d697e54
   "cell_type": "markdown",
   "metadata": {},
   "source": [
    "## Surface properties\n",
    "\n",
    "Meshes interact with data to provide forcing, parameters, and more in the actual simulation.  Specifically, we need vegetation type on the surface to provide information about transpiration and subsurface structure to provide information about water retention curves, etc.\n",
    "\n",
    "We'll start by downloading and collecting land cover from the NLCD dataset, and generate sets for each land cover type that cover the surface.  Likely these will be some combination of grass, deciduous forest, coniferous forest, and mixed."
   ]
  },
  {
   "cell_type": "code",
   "execution_count": 26,
   "metadata": {},
   "outputs": [
    {
     "name": "stderr",
     "output_type": "stream",
     "text": [
<<<<<<< HEAD
      "2020-06-22 17:32:01,150 - root - INFO: \n",
      "2020-06-22 17:32:01,150 - root - INFO: Preprocessing Raster\n",
      "2020-06-22 17:32:01,151 - root - INFO: ------------------------------\n",
      "2020-06-22 17:32:01,152 - root - INFO: collecting raster\n",
      "2020-06-22 17:32:01,153 - root - WARNING: Downloading NLCD dataset: NLCD_2016_Land_Cover_L48 -- this will take a long time, depending upon internet connection.\n",
      "2020-06-22 17:32:01,153 - root - INFO: Downloading: \"https://s3-us-west-2.amazonaws.com/mrlc/NLCD_2016_Land_Cover_L48_20190424.zip\"\n",
      "2020-06-22 17:32:01,154 - root - INFO:          to: \"/Users/shua784/Dropbox/github/watershed-workflow/examples/data/land_cover/NLCD_2016_Land_Cover_L48/raw/NLCD_2016_Land_Cover_L48_20190424.zip\"\n",
      "2020-06-22 17:35:42,460 - root - INFO: Unzipping: \"/Users/shua784/Dropbox/github/watershed-workflow/examples/data/land_cover/NLCD_2016_Land_Cover_L48/raw/NLCD_2016_Land_Cover_L48_20190424.zip\"\n",
      "2020-06-22 17:35:42,460 - root - INFO:        to: \"/Users/shua784/Dropbox/github/watershed-workflow/examples/data/land_cover/NLCD_2016_Land_Cover_L48/raw\"\n",
      "2020-06-22 17:36:44,060 - root - INFO: CRS: PROJCS[\"Albers_Conical_Equal_Area\",GEOGCS[\"WGS 84\",DATUM[\"WGS_1984\",SPHEROID[\"WGS 84\",6378137,298.257223563,AUTHORITY[\"EPSG\",\"7030\"]],TOWGS84[0,0,0,0,0,0,0],AUTHORITY[\"EPSG\",\"6326\"]],PRIMEM[\"Greenwich\",0,AUTHORITY[\"EPSG\",\"8901\"]],UNIT[\"degree\",0.0174532925199433,AUTHORITY[\"EPSG\",\"9122\"]],AUTHORITY[\"EPSG\",\"4326\"]],PROJECTION[\"Albers_Conic_Equal_Area\"],PARAMETER[\"latitude_of_center\",23],PARAMETER[\"longitude_of_center\",-96],PARAMETER[\"standard_parallel_1\",29.5],PARAMETER[\"standard_parallel_2\",45.5],PARAMETER[\"false_easting\",0],PARAMETER[\"false_northing\",0],UNIT[\"meters\",1],AXIS[\"Easting\",EAST],AXIS[\"Northing\",NORTH]]\n"
     ]
    },
    {
     "ename": "NameError",
     "evalue": "name 'm2_dual' is not defined",
     "output_type": "error",
     "traceback": [
      "\u001b[0;31m---------------------------------------------------------------------------\u001b[0m",
      "\u001b[0;31mNameError\u001b[0m                                 Traceback (most recent call last)",
      "\u001b[0;32m<ipython-input-26-f0d5f9f9404b>\u001b[0m in \u001b[0;36m<module>\u001b[0;34m\u001b[0m\n\u001b[1;32m      4\u001b[0m \u001b[0;34m\u001b[0m\u001b[0m\n\u001b[1;32m      5\u001b[0m \u001b[0;31m# resample the raster to the triangles\u001b[0m\u001b[0;34m\u001b[0m\u001b[0;34m\u001b[0m\u001b[0;34m\u001b[0m\u001b[0m\n\u001b[0;32m----> 6\u001b[0;31m \u001b[0mlc\u001b[0m \u001b[0;34m=\u001b[0m \u001b[0mworkflow\u001b[0m\u001b[0;34m.\u001b[0m\u001b[0mvalues_from_raster\u001b[0m\u001b[0;34m(\u001b[0m\u001b[0mm2_dual\u001b[0m\u001b[0;34m.\u001b[0m\u001b[0mcentroids\u001b[0m\u001b[0;34m(\u001b[0m\u001b[0;34m)\u001b[0m\u001b[0;34m,\u001b[0m \u001b[0mcrs\u001b[0m\u001b[0;34m,\u001b[0m \u001b[0mlc_raster\u001b[0m\u001b[0;34m,\u001b[0m \u001b[0mlc_profile\u001b[0m\u001b[0;34m)\u001b[0m\u001b[0;34m\u001b[0m\u001b[0;34m\u001b[0m\u001b[0m\n\u001b[0m\u001b[1;32m      7\u001b[0m \u001b[0;34m\u001b[0m\u001b[0m\n\u001b[1;32m      8\u001b[0m \u001b[0;31m# what land cover types did we get?\u001b[0m\u001b[0;34m\u001b[0m\u001b[0;34m\u001b[0m\u001b[0;34m\u001b[0m\u001b[0m\n",
      "\u001b[0;31mNameError\u001b[0m: name 'm2_dual' is not defined"
=======
      "2020-06-23 13:04:33,113 - root - INFO: \n",
      "2020-06-23 13:04:33,116 - root - INFO: Preprocessing Raster\n",
      "2020-06-23 13:04:33,117 - root - INFO: ------------------------------\n",
      "2020-06-23 13:04:33,118 - root - INFO: collecting raster\n",
      "2020-06-23 13:04:33,129 - root - INFO: CRS: PROJCS[\"Albers_Conical_Equal_Area\",GEOGCS[\"WGS 84\",DATUM[\"WGS_1984\",SPHEROID[\"WGS 84\",6378137,298.257223563,AUTHORITY[\"EPSG\",\"7030\"]],TOWGS84[0,0,0,0,0,0,0],AUTHORITY[\"EPSG\",\"6326\"]],PRIMEM[\"Greenwich\",0,AUTHORITY[\"EPSG\",\"8901\"]],UNIT[\"degree\",0.0174532925199433,AUTHORITY[\"EPSG\",\"9122\"]],AUTHORITY[\"EPSG\",\"4326\"]],PROJECTION[\"Albers_Conic_Equal_Area\"],PARAMETER[\"latitude_of_center\",23],PARAMETER[\"longitude_of_center\",-96],PARAMETER[\"standard_parallel_1\",29.5],PARAMETER[\"standard_parallel_2\",45.5],PARAMETER[\"false_easting\",0],PARAMETER[\"false_northing\",0],UNIT[\"meters\",1],AXIS[\"Easting\",EAST],AXIS[\"Northing\",NORTH]]\n",
      "2020-06-23 13:04:33,425 - root - INFO: Got raster of shape: (199, 192)\n",
      "2020-06-23 13:04:33,426 - root - INFO: Raster bounds: (1128975.0, 1410315.0, 5964675.0, -1722405.0)\n",
      "2020-06-23 13:04:33,950 - root - INFO: Found land cover dtypes: uint8\n",
      "2020-06-23 13:04:33,953 - root - INFO: Found land cover types: {41, 42, 43, 81, 52, 21, 22, 23}\n"
>>>>>>> 3d697e54
     ]
    }
   ],
   "source": [
    "# download the NLCD raster\n",
    "lc_profile, lc_raster = workflow.get_raster_on_shape(sources['land cover'], \n",
    "                                                     coweeta.exterior(), crs)\n",
    "\n",
    "# resample the raster to the triangles\n",
    "lc = workflow.values_from_raster(m2.centroids(), crs, lc_raster, lc_profile)\n",
    "\n",
    "# what land cover types did we get?\n",
    "logging.info('Found land cover dtypes: {}'.format(lc.dtype))\n",
    "logging.info('Found land cover types: {}'.format(set(lc)))\n"
   ]
  },
  {
   "cell_type": "code",
   "execution_count": 15,
   "metadata": {},
   "outputs": [],
   "source": [
    "# plot the NLCD data\n",
    "\n",
    "# -- get the NLCD colormap which uses official NLCD colors and labels\n",
    "nlcd_indices, nlcd_cmap, nlcd_norm, nlcd_ticks, nlcd_labels = \\\n",
    "                workflow.colors.generate_nlcd_colormap(lc)\n",
    "\n",
    "nlcd_labels_fw = []\n",
    "for label in nlcd_labels:\n",
    "    label_fw = label\n",
    "    if len(label) > 15:\n",
    "        if ' ' in label:\n",
    "            lsplit = label.split()\n",
    "            if len(lsplit) == 2:\n",
    "                label_fw = '\\n'.join(lsplit)\n",
    "            elif len(lsplit) == 4:\n",
    "                label_fw = '\\n'.join([' '.join(lsplit[0:2]),\n",
    "                                      ' '.join(lsplit[2:])])\n",
    "            elif len(lsplit) == 3:\n",
    "                if len(lsplit[0]) > len(lsplit[-1]):\n",
    "                    label_fw = '\\n'.join([lsplit[0],\n",
    "                                          ' '.join(lsplit[1:])])\n",
    "                else:\n",
    "                    label_fw = '\\n'.join([' '.join(lsplit[:-1]),\n",
    "                                          lsplit[-1]])\n",
    "    nlcd_labels_fw.append(label_fw)\n",
    "\n",
    "fig = plt.figure(figsize=figsize)\n",
    "ax = workflow.plot.get_ax(crs, fig)\n",
    "\n",
    "polys = workflow.plot.mesh(m2, crs, ax=ax, color=lc, cmap=nlcd_cmap, norm=nlcd_norm, edgecolor='none', \n",
    "                                     facecolor='color', linewidth=0.5)\n",
    "mp = pcm.ScalarMappable(norm=nlcd_norm, cmap=nlcd_cmap)\n",
    "cb = fig.colorbar(mp)\n",
    "cb.set_ticks(nlcd_ticks)\n",
    "cb.set_ticklabels(nlcd_labels_fw)\n",
    "ax.set_title(\"land cover index\")\n",
    "fig.savefig('coweeta_nlcd')"
   ]
  },
  {
   "cell_type": "markdown",
   "metadata": {},
   "source": [
    "## Subsurface properties\n",
    "\n",
    "Get soil structure from SSURGO"
   ]
  },
  {
   "cell_type": "code",
   "execution_count": 16,
   "metadata": {},
   "outputs": [
    {
     "name": "stderr",
     "output_type": "stream",
     "text": [
      "2020-06-23 13:05:07,169 - root - INFO: \n",
      "2020-06-23 13:05:07,171 - root - INFO: Preprocessing Shapes\n",
      "2020-06-23 13:05:07,172 - root - INFO: ------------------------------\n",
      "2020-06-23 13:05:07,434 - root - INFO:   Using filename: /Users/uec/research/water/data/watershed-workflow/data-master/soil_survey/soil_survey_shape_-83.4790_35.0269_-83.4208_35.0743.gml\n",
      "2020-06-23 13:05:07,554 - root - INFO:   Found 460 shapes.\n",
      "2020-06-23 13:05:07,555 - root - INFO:   and crs: {'init': 'epsg:4326'}\n",
      "2020-06-23 13:06:36,348 - root - INFO: target bounds: (273971.0911428096, 3878839.6361173145, 279140.9150949494, 3883953.7853134344)\n",
      "2020-06-23 13:06:36,928 - root - INFO: shape union bounds: (272780.24915777455, 3877673.460647937, 281292.4084609144, 3887703.9534725407)\n",
      "2020-06-23 13:06:36,930 - root - INFO: Coloring shapes onto raster:\n",
      "2020-06-23 13:06:36,931 - root - INFO:   target_bounds = (273971.0911428096, 3878839.6361173145, 279140.9150949494, 3883953.7853134344)\n",
      "2020-06-23 13:06:36,931 - root - INFO:   out_bounds = [273966.0, 3878839.0, 279146.0, 3883959.0]\n",
      "2020-06-23 13:06:36,932 - root - INFO:   pixel_size = 10\n",
      "2020-06-23 13:06:36,934 - root - INFO:   width = 518, height = 512\n",
      "2020-06-23 13:06:36,935 - root - INFO:   and 43 independent colors of dtype int32\n"
     ]
    }
   ],
   "source": [
    "# download the NRCS soils data as shapes and project it onto the mesh\n",
    "import workflow.sources.manager_nrcs\n",
    "import matplotlib.cm\n",
    "\n",
    "# -- download the shapes\n",
    "target_bounds = coweeta.exterior().bounds\n",
    "_, soil_survey = workflow.get_shapes(sources['soil type'], target_bounds, crs)\n",
    "\n",
    "# -- log the bounds targetted and found\n",
    "logging.info('target bounds: {}'.format(target_bounds))\n",
    "logging.info('shape union bounds: {}'.format(\n",
    "    shapely.ops.cascaded_union(soil_survey).bounds))\n",
    "\n",
    "# -- determine the NRCS mukey for each soil unit; this uniquely identifies soil \n",
    "#    properties\n",
    "soil_ids = np.array([shp.properties['id'] for shp in soil_survey], np.int32)\n",
    "\n",
    "# -- color a raster by the polygons (this makes identifying a triangle's value much \n",
    "#    more efficient)\n",
    "soil_color_raster, soil_color_profile, img_bounds = \\\n",
    "            workflow.color_raster_from_shapes(target_bounds, 10, soil_survey,\n",
    "                                              soil_ids, crs)\n",
    "\n",
    "# -- resample the raster to the triangles\n",
    "soil_color = workflow.values_from_raster(m2.centroids(), crs, \n",
    "                                         soil_color_raster, soil_color_profile)"
   ]
  },
  {
   "cell_type": "code",
   "execution_count": 17,
   "metadata": {},
   "outputs": [],
   "source": [
    "# plot the soil data\n",
    "fig = plt.figure(figsize=figsize)\n",
    "ax = workflow.plot.get_ax(crs, fig)\n",
    "\n",
    "mp = workflow.plot.mesh(m2, crs, ax=ax, facecolor='color',\n",
    "                                 linewidth=0.5, color=soil_color, cmap='copper')\n",
    "ax.set_title('soil type index')\n",
    "\n",
    "fig.savefig('coweeta_soils')"
   ]
  },
  {
   "cell_type": "markdown",
   "metadata": {},
   "source": [
    "## Mesh extrusion\n",
    "\n",
    "Given the surface mesh and material IDs on both the surface and subsurface, we can extrude the surface mesh in the vertical to make a 3D mesh."
   ]
  },
  {
   "cell_type": "code",
   "execution_count": 18,
   "metadata": {},
   "outputs": [
    {
     "name": "stderr",
     "output_type": "stream",
     "text": [
      "2020-06-23 13:09:37,020 - root - INFO: Cell summary:\n",
      "2020-06-23 13:09:37,021 - root - INFO: ------------------------------------------------------------\n",
      "2020-06-23 13:09:37,022 - root - INFO: l_id\t| c_id\t|mat_id\t| dz\t\t| z_top\n",
      "2020-06-23 13:09:37,023 - root - INFO: ------------------------------------------------------------\n",
      "2020-06-23 13:09:37,024 - root - INFO:  00 \t| 00 \t| 545837 \t|   0.050000 \t|   0.000000\n",
      "2020-06-23 13:09:37,025 - root - INFO:  01 \t| 01 \t| 545837 \t|   0.075796 \t|   0.050000\n",
      "2020-06-23 13:09:37,026 - root - INFO:  02 \t| 02 \t| 545837 \t|   0.114899 \t|   0.125796\n",
      "2020-06-23 13:09:37,027 - root - INFO:  03 \t| 03 \t| 545837 \t|   0.174177 \t|   0.240695\n",
      "2020-06-23 13:09:37,028 - root - INFO:  04 \t| 04 \t| 545837 \t|   0.264036 \t|   0.414872\n",
      "2020-06-23 13:09:37,029 - root - INFO:  05 \t| 05 \t| 545837 \t|   0.400255 \t|   0.678908\n",
      "2020-06-23 13:09:37,030 - root - INFO:  06 \t| 06 \t| 545837 \t|   0.606751 \t|   1.079163\n",
      "2020-06-23 13:09:37,031 - root - INFO:  07 \t| 07 \t| 545837 \t|   0.919781 \t|   1.685915\n",
      "2020-06-23 13:09:37,032 - root - INFO:  08 \t| 08 \t| 545837 \t|   1.394305 \t|   2.605695\n",
      "2020-06-23 13:09:37,033 - root - INFO:  09 \t| 09 \t| 545837 \t|   2.000000 \t|   4.000000\n",
      "2020-06-23 13:09:37,035 - root - INFO:  10 \t| 10 \t|  999 \t|   2.000000 \t|   6.000000\n",
      "2020-06-23 13:09:37,036 - root - INFO:  10 \t| 11 \t|  999 \t|   2.000000 \t|   8.000000\n",
      "2020-06-23 13:09:37,036 - root - INFO:  10 \t| 12 \t|  999 \t|   2.000000 \t|  10.000000\n",
      "2020-06-23 13:09:37,038 - root - INFO:  10 \t| 13 \t|  999 \t|   2.000000 \t|  12.000000\n",
      "2020-06-23 13:09:37,040 - root - INFO:  10 \t| 14 \t|  999 \t|   2.000000 \t|  14.000000\n",
      "2020-06-23 13:09:37,041 - root - INFO:  10 \t| 15 \t|  999 \t|   2.000000 \t|  16.000000\n",
      "2020-06-23 13:09:37,044 - root - INFO:  10 \t| 16 \t|  999 \t|   2.000000 \t|  18.000000\n",
      "2020-06-23 13:09:37,045 - root - INFO:  10 \t| 17 \t|  999 \t|   2.000000 \t|  20.000000\n",
      "2020-06-23 13:09:37,046 - root - INFO:  10 \t| 18 \t|  999 \t|   2.000000 \t|  22.000000\n",
      "2020-06-23 13:09:37,047 - root - INFO:  10 \t| 19 \t|  999 \t|   2.000000 \t|  24.000000\n",
      "2020-06-23 13:09:37,048 - root - INFO:  10 \t| 20 \t|  999 \t|   2.000000 \t|  26.000000\n",
      "2020-06-23 13:09:37,050 - root - INFO:  10 \t| 21 \t|  999 \t|   2.000000 \t|  28.000000\n",
      "2020-06-23 13:09:37,051 - root - INFO:  10 \t| 22 \t|  999 \t|   2.000000 \t|  30.000000\n",
      "2020-06-23 13:09:37,052 - root - INFO:  10 \t| 23 \t|  999 \t|   2.000000 \t|  32.000000\n",
      "2020-06-23 13:09:37,053 - root - INFO:  10 \t| 24 \t|  999 \t|   2.000000 \t|  34.000000\n",
      "2020-06-23 13:09:37,055 - root - INFO:  10 \t| 25 \t|  999 \t|   2.000000 \t|  36.000000\n",
      "2020-06-23 13:09:37,056 - root - INFO:  10 \t| 26 \t|  999 \t|   2.000000 \t|  38.000000\n"
     ]
    },
    {
     "name": "stdout",
     "output_type": "stream",
     "text": [
      "Got telescoping factor: 1.515910144611108\n"
     ]
    }
   ],
   "source": [
    "# layer extrusion\n",
    "# -- data structures needed for extrusion\n",
    "layer_types = []\n",
    "layer_data = []\n",
    "layer_ncells = []\n",
    "layer_mat_ids = []\n",
    "z = 0.0\n",
    "\n",
    "# -- soil layer --\n",
    "#  top 6 m\n",
    "#  5 cm initial top cell\n",
    "#  10 cells\n",
    "#  expanding dz, growing with depth\n",
    "ncells = 9\n",
    "dz = 0.05\n",
    "layer_dz = 4\n",
    "\n",
    "tele = workflow.mesh.telescope_factor(ncells, dz, layer_dz)\n",
    "print(\"Got telescoping factor: {}\".format(tele))\n",
    "for i in range(ncells):\n",
    "    layer_types.append('constant')\n",
    "    layer_data.append(dz)\n",
    "    layer_ncells.append(1)\n",
    "    layer_mat_ids.append(soil_color)\n",
    "    z += dz\n",
    "    dz *= tele\n",
    "    \n",
    "# one more 2m layer makes 6m\n",
    "dz = 2.0\n",
    "layer_types.append('constant')\n",
    "layer_data.append(dz)\n",
    "layer_ncells.append(1)\n",
    "layer_mat_ids.append(soil_color)\n",
    "z += dz\n",
    "\n",
    "# -- geologic layer --\n",
    "# keep going for 2m cells until we hit the bottom of\n",
    "# the domain\n",
    "layer_types.append(\"constant\")\n",
    "layer_data.append(40 - z) # depth of bottom of domain is 40 m\n",
    "layer_ncells.append(int(round(layer_data[-1] / dz)))\n",
    "layer_mat_ids.append(999*np.ones_like(soil_color))\n",
    "\n",
    "# print the summary\n",
    "workflow.mesh.Mesh3D.summarize_extrusion(layer_types, layer_data, \n",
    "                                            layer_ncells, layer_mat_ids)"
   ]
  },
  {
   "cell_type": "code",
   "execution_count": 19,
   "metadata": {},
   "outputs": [],
   "source": [
    "# extrude\n",
    "m3 = workflow.mesh.Mesh3D.extruded_Mesh2D(m2, layer_types, layer_data, \n",
    "                                             layer_ncells, layer_mat_ids)"
   ]
  },
  {
   "cell_type": "code",
   "execution_count": 20,
   "metadata": {},
   "outputs": [],
   "source": [
    "# add back on land cover side sets\n",
    "surf_ss = m3.side_sets[1]\n",
    "\n",
    "for index, name in zip(nlcd_indices, nlcd_labels):\n",
    "    where = np.where(lc == index)[0]\n",
    "    ss = workflow.mesh.SideSet(name, int(index), \n",
    "                            [surf_ss.elem_list[w] for w in where],\n",
    "                            [surf_ss.side_list[w] for w in where])        \n",
    "    m3.side_sets.append(ss)"
   ]
  },
  {
   "cell_type": "code",
   "execution_count": 21,
   "metadata": {},
   "outputs": [
    {
     "name": "stdout",
     "output_type": "stream",
     "text": [
      "\n",
      "You are using exodus.py v 1.13 (seacas-beta), a python wrapper of some of the exodus library.\n",
      "\n",
      "Copyright (c) 2013, 2014, 2015, 2016, 2017, 2018, 2019 National Technology &\n",
      "Engineering Solutions of Sandia, LLC (NTESS).  Under the terms of\n",
      "Contract DE-NA0003525 with NTESS, the U.S. Government retains certain\n",
      "rights in this software.\n",
      "\n",
      "Opening exodus file: coweeta_basin.exo\n",
      "Closing exodus file: coweeta_basin.exo\n"
     ]
    }
   ],
   "source": [
    "# save to disk\n",
    "try:\n",
    "    os.remove('coweeta_basin.exo')\n",
    "except FileNotFoundError:\n",
    "    pass\n",
    "m3.write_exodus('coweeta_basin.exo')"
   ]
  },
  {
   "cell_type": "code",
   "execution_count": null,
   "metadata": {},
   "outputs": [],
   "source": []
  }
 ],
 "metadata": {
  "kernelspec": {
<<<<<<< HEAD
   "display_name": "workflow",
   "language": "python",
   "name": "watershed_workflow"
=======
   "display_name": "Python [conda env:ats_meshing_20200525]",
   "language": "python",
   "name": "conda-env-ats_meshing_20200525-py"
>>>>>>> 3d697e54
  },
  "language_info": {
   "codemirror_mode": {
    "name": "ipython",
    "version": 3
   },
   "file_extension": ".py",
   "mimetype": "text/x-python",
   "name": "python",
   "nbconvert_exporter": "python",
   "pygments_lexer": "ipython3",
<<<<<<< HEAD
   "version": "3.8.3"
=======
   "version": "3.7.6"
>>>>>>> 3d697e54
  }
 },
 "nbformat": 4,
 "nbformat_minor": 4
}<|MERGE_RESOLUTION|>--- conflicted
+++ resolved
@@ -125,7 +125,6 @@
      "name": "stderr",
      "output_type": "stream",
      "text": [
-<<<<<<< HEAD
       "2020-06-22 15:41:43,804 - root - INFO: \n",
       "2020-06-22 15:41:43,805 - root - INFO: Meshing shape: ../data/hydrologic_units/others/Coweeta/coweeta_basin.shp\n",
       "2020-06-22 15:41:43,806 - root - INFO: ==============================\n",
@@ -136,18 +135,6 @@
       "/opt/anaconda3/envs/watershed_workflow/lib/python3.8/site-packages/fiona/collection.py:331: FionaDeprecationWarning: Collection slicing is deprecated and will be disabled in a future version.\n",
       "  return self.session.__getitem__(item)\n",
       "/opt/anaconda3/envs/watershed_workflow/lib/python3.8/site-packages/pyproj/crs/crs.py:53: FutureWarning: '+init=<authority>:<code>' syntax is deprecated. '<authority>:<code>' is the preferred initialization method. When making the change, be mindful of axis order changes: https://pyproj4.github.io/pyproj/stable/gotchas.html#axis-order-changes-in-proj-6\n",
-      "  return _prepare_from_string(\" \".join(pjargs))\n"
-=======
-      "2020-06-23 13:03:45,106 - root - INFO: \n",
-      "2020-06-23 13:03:45,108 - root - INFO: Meshing shape: ../data/hydrologic_units/others/Coweeta/coweeta_basin.shp\n",
-      "2020-06-23 13:03:45,110 - root - INFO: ==============================\n",
-      "2020-06-23 13:03:45,111 - root - INFO: \n",
-      "2020-06-23 13:03:45,113 - root - INFO: Preprocessing Shapes\n",
-      "2020-06-23 13:03:45,115 - root - INFO: ------------------------------\n",
-      "2020-06-23 13:03:45,116 - root - INFO: loading file: \"../data/hydrologic_units/others/Coweeta/coweeta_basin.shp\"\n",
-      "/Users/uec/codes/anaconda/3/envs/ats_meshing_20200525/lib/python3.7/site-packages/fiona/collection.py:331: FionaDeprecationWarning: Collection slicing is deprecated and will be disabled in a future version.\n",
-      "  return self.session.__getitem__(item)\n"
->>>>>>> 3d697e54
      ]
     }
    ],
@@ -182,7 +169,6 @@
      "name": "stderr",
      "output_type": "stream",
      "text": [
-<<<<<<< HEAD
       "2020-06-22 15:43:25,920 - root - INFO: Using sources:\n",
       "2020-06-22 15:43:25,920 - root - INFO: --------------\n",
       "2020-06-22 15:43:25,921 - root - INFO: HUC: National Hydrography Dataset Plus High Resolution (NHDPlus HR)\n",
@@ -192,17 +178,9 @@
       "2020-06-22 15:43:25,923 - root - INFO: land cover: National Land Cover Database (NLCD) Layer: NLCD_2016_Land_Cover_L48\n",
       "2020-06-22 15:43:25,923 - root - INFO: soil thickness: None\n",
       "2020-06-22 15:43:25,923 - root - INFO: meteorology: DayMet 1km\n"
-=======
-      "2020-06-23 13:03:53,561 - root - INFO: Using sources:\n",
-      "2020-06-23 13:03:53,562 - root - INFO: --------------\n",
-      "2020-06-23 13:03:53,564 - root - INFO: HUC: National Hydrography Dataset Plus High Resolution (NHDPlus HR)\n",
-      "2020-06-23 13:03:53,565 - root - INFO: hydrography: National Hydrography Dataset Plus High Resolution (NHDPlus HR)\n",
-      "2020-06-23 13:03:53,566 - root - INFO: DEM: National Elevation Dataset (NED)\n",
-      "2020-06-23 13:03:53,567 - root - INFO: soil type: National Resources Conservation Service Soil Survey (NRCS Soils)\n",
-      "2020-06-23 13:03:53,569 - root - INFO: land cover: National Land Cover Database (NLCD) Layer: NLCD_2016_Land_Cover_L48\n",
-      "2020-06-23 13:03:53,569 - root - INFO: soil thickness: None\n",
-      "2020-06-23 13:03:53,570 - root - INFO: meteorology: DayMet 1km\n"
->>>>>>> 3d697e54
+     ]
+    }
+   ],
      ]
     }
    ],
@@ -227,54 +205,16 @@
    "cell_type": "code",
    "execution_count": 11,
    "metadata": {},
-   "outputs": [
-    {
-     "name": "stderr",
-     "output_type": "stream",
-     "text": [
-      "2020-06-23 13:03:54,934 - root - INFO: \n",
-      "2020-06-23 13:03:54,935 - root - INFO: Preprocessing Hydrography\n",
-      "2020-06-23 13:03:54,941 - root - INFO: ------------------------------\n",
-      "2020-06-23 13:03:54,943 - root - INFO: Loading streams in HUC 0601\n",
-      "2020-06-23 13:03:54,944 - root - INFO:          and/or bounds (273971.0911428096, 3878839.6361173145, 279140.9150949494, 3883953.7853134344)\n",
-      "2020-06-23 13:03:54,945 - root - INFO: Using Hydrography file \"/Users/uec/research/water/data/watershed-workflow/data-master/hydrography/NHDPlus_H_0601_GDB/NHDPlus_H_0601.gdb\"\n",
-      "2020-06-23 13:03:57,028 - root - INFO:   found 36 reaches\n",
-      "2020-06-23 13:04:01,486 - root - INFO: \n",
-      "2020-06-23 13:04:01,487 - root - INFO: Simplifying and pruning\n",
-      "2020-06-23 13:04:01,487 - root - INFO: ------------------------------\n",
-      "2020-06-23 13:04:01,488 - root - INFO: Filtering rivers outside of the HUC space\n",
-      "2020-06-23 13:04:01,489 - root - INFO:   ...filtering\n",
-      "2020-06-23 13:04:01,501 - root - INFO:   filtered from 34 to 21 reaches.\n",
-      "2020-06-23 13:04:01,501 - root - INFO: Generate the river tree\n",
-      "2020-06-23 13:04:01,505 - root - INFO: Removing rivers with fewer than 0 reaches.\n",
-      "2020-06-23 13:04:01,506 - root - INFO:   ...keeping river with 21 reaches\n",
-      "2020-06-23 13:04:01,507 - root - INFO: simplifying rivers\n",
-      "2020-06-23 13:04:01,516 - root - INFO: simplifying HUCs\n",
-      "2020-06-23 13:04:01,519 - root - INFO: snapping rivers and HUCs\n",
-      "2020-06-23 13:04:01,522 - root - INFO:   snapping polygon segment boundaries to river endpoints\n",
-      "2020-06-23 13:04:01,526 - root - INFO:   snapping river endpoints to the polygon\n",
-      "2020-06-23 13:04:01,541 - root - INFO:   cutting at crossings\n",
-      "2020-06-23 13:04:01,553 - root - INFO:   filtering rivers to HUC\n",
-      "2020-06-23 13:04:01,555 - root - INFO:   ...filtering\n",
-      "2020-06-23 13:04:01,561 - root - INFO: \n",
-      "2020-06-23 13:04:01,562 - root - INFO: Simplification Diagnostics\n",
-      "2020-06-23 13:04:01,563 - root - INFO: ------------------------------\n",
-      "2020-06-23 13:04:01,566 - root - INFO:   river min seg length: 160.859\n",
-      "2020-06-23 13:04:01,569 - root - INFO:   river median seg length: 584.414\n",
-      "2020-06-23 13:04:01,571 - root - INFO:   HUC min seg length: 190.265\n",
-      "2020-06-23 13:04:01,572 - root - INFO:   HUC median seg length: 292.035\n"
-     ]
-    }
-   ],
-   "source": [
-    "rivers = True\n",
+   "outputs": [],
+   "source": [
+    "rivers = False\n",
     "if rivers:\n",
     "    # download/collect the river network within that shape's bounds\n",
     "    _, reaches = workflow.get_reaches(sources['hydrography'], hint, \n",
     "                                      coweeta.exterior().bounds, crs)\n",
     "    # simplify and prune rivers not IN the shape, constructing a tree-like data structure\n",
     "    # for the river network\n",
-    "    rivers = workflow.simplify_and_prune(coweeta, reaches, filter=True, simplify=simplify, cut_intersections=True)\n",
+    "    rivers = workflow.simplify_and_prune(coweeta, reaches, simplify=simplify, cut_intersections=True)\n",
     "\n",
     "else:\n",
     "    rivers = list()\n",
@@ -291,7 +231,6 @@
      "name": "stderr",
      "output_type": "stream",
      "text": [
-<<<<<<< HEAD
       "2020-06-22 15:46:32,805 - root - INFO: \n",
       "2020-06-22 15:46:32,805 - root - INFO: Meshing\n",
       "2020-06-22 15:46:32,806 - root - INFO: ------------------------------\n",
@@ -304,20 +243,9 @@
       "2020-06-22 15:46:32,812 - root - INFO:   ...built: 147 mesh points and 254 triangles\n",
       "2020-06-22 15:46:32,812 - root - INFO: Plotting triangulation diagnostics\n",
       "2020-06-22 15:46:32,827 - root - INFO:   min area = 28449.847534179688\n"
-=======
-      "2020-06-23 13:04:03,980 - root - INFO: \n",
-      "2020-06-23 13:04:03,982 - root - INFO: Meshing\n",
-      "2020-06-23 13:04:03,983 - root - INFO: ------------------------------\n",
-      "2020-06-23 13:04:03,986 - root - INFO: Triangulating...\n",
-      "2020-06-23 13:04:03,989 - root - INFO:    58 points and 58 facets\n",
-      "2020-06-23 13:04:03,990 - root - INFO:  checking graph consistency\n",
-      "2020-06-23 13:04:03,993 - root - INFO:  building graph data structures\n",
-      "2020-06-23 13:04:03,994 - root - INFO:  triangle.build...\n",
-      "2020-06-23 13:04:03,995 - root - WARNING: Triangulate: '--enforce-delaunay' option requires a hacked `meshpy.triangle`.  Proceeding without this option because it is not recognized.\n",
-      "2020-06-23 13:04:15,442 - root - INFO:   ...built: 8086 mesh points and 15955 triangles\n",
-      "2020-06-23 13:04:15,443 - root - INFO: Plotting triangulation diagnostics\n",
-      "2020-06-23 13:04:16,807 - root - INFO:   min area = 248.1697998046875\n"
->>>>>>> 3d697e54
+     ]
+    },
+    {
      ]
     },
     {
@@ -350,15 +278,15 @@
     "min_angle = 32 # degrees\n",
     "\n",
     "# make 2D mesh\n",
-    "mesh_points2, mesh_tris, d = workflow.triangulate(coweeta, rivers, \n",
-    "                                               refine_distance=[d0,A0,d1,A1],\n",
-    "                                               refine_min_angle=min_angle,\n",
-    "                                               enforce_delaunay=True,\n",
-    "                                               diagnostics=True)\n",
-    "#mesh_points2, mesh_tris, d = workflow.triangulate(coweeta, rivers,\n",
-    "#                                                 refine_max_area=100000,\n",
-    "#                                                 enforce_delaunay=True,\n",
-    "#                                                 diagnostics=True)"
+    "#mesh_points2, mesh_tris, d = workflow.triangulate(coweeta, rivers, \n",
+    "#                                               refine_distance=[d0,A0,d1,A1],\n",
+    "#                                               refine_min_angle=min_angle,\n",
+    "#                                               enforce_delaunay=True,\n",
+    "#                                               diagnostics=True)\n",
+    "mesh_points2, mesh_tris, d = workflow.triangulate(coweeta, rivers,\n",
+    "                                                 refine_max_area=100000,\n",
+    "                                                 enforce_delaunay=True,\n",
+    "                                                 diagnostics=True)"
    ]
   },
   {
@@ -370,38 +298,8 @@
      "name": "stderr",
      "output_type": "stream",
      "text": [
-<<<<<<< HEAD
       "2020-06-22 15:47:18,890 - root - INFO: \n",
       "2020-06-22 15:47:18,890 - root - INFO: Preprocessing Raster\n",
-      "2020-06-22 15:47:18,891 - root - INFO: ------------------------------\n",
-      "2020-06-22 15:47:18,892 - root - INFO: collecting raster\n",
-      "2020-06-22 15:47:18,954 - root - INFO: Collecting DEMs to tile bounds: [-83.48845037186388, 35.01734099944037, -83.41165773504302, 35.08381933600275]\n",
-      "2020-06-22 15:47:18,955 - root - INFO:   Need:\n",
-      "2020-06-22 15:47:18,955 - root - INFO:     /Users/shua784/Dropbox/github/watershed-workflow/examples/data/dem/USGS_NED_1as_n36_w084.img\n",
-      "2020-06-22 15:47:19,714 - root - INFO: Attempting to download source for target '/Users/shua784/Dropbox/github/watershed-workflow/examples/data/dem/USGS_NED_1as_n36_w084.img'\n",
-      "2020-06-22 15:47:19,714 - root - INFO: Downloading: \"https://prd-tnm.s3.amazonaws.com/StagedProducts/Elevation/1/IMG/USGS_NED_1_n36w084_IMG.zip\"\n",
-      "2020-06-22 15:47:19,715 - root - INFO:          to: \"/Users/shua784/Dropbox/github/watershed-workflow/examples/data/dem/1as_raw/USGS_NED_1_n36w084_IMG.zip\"\n",
-      "2020-06-22 15:47:23,248 - root - INFO: Unzipping: \"/Users/shua784/Dropbox/github/watershed-workflow/examples/data/dem/1as_raw/USGS_NED_1_n36w084_IMG.zip\"\n",
-      "2020-06-22 15:47:23,248 - root - INFO:        to: \"/Users/shua784/Dropbox/github/watershed-workflow/examples/data/dem/1as_raw\"\n",
-      "2020-06-22 15:47:23,584 - root - INFO: Moving: \"/Users/shua784/Dropbox/github/watershed-workflow/examples/data/dem/1as_raw/USGS_NED_1_n36w084_IMG.img\"\n",
-      "2020-06-22 15:47:23,585 - root - INFO:     to: \"/Users/shua784/Dropbox/github/watershed-workflow/examples/data/dem/USGS_NED_1as_n36_w084.img\"\n",
-      "2020-06-22 15:47:23,619 - root - INFO: \n",
-      "2020-06-22 15:47:23,619 - root - INFO: Elevating Triangulation to DEM\n",
-      "2020-06-22 15:47:23,620 - root - INFO: ------------------------------\n"
-=======
-      "2020-06-23 13:04:17,144 - root - INFO: \n",
-      "2020-06-23 13:04:17,145 - root - INFO: Preprocessing Raster\n",
-      "2020-06-23 13:04:17,146 - root - INFO: ------------------------------\n",
-      "2020-06-23 13:04:17,148 - root - INFO: collecting raster\n",
-      "2020-06-23 13:04:17,372 - root - INFO: Collecting DEMs to tile bounds: [-83.48845037186388, 35.01734099944037, -83.41165773504302, 35.08381933600275]\n",
-      "2020-06-23 13:04:17,374 - root - INFO:   Need:\n",
-      "2020-06-23 13:04:17,375 - root - INFO:     /Users/uec/research/water/data/watershed-workflow/data-master/dem/USGS_NED_1as_n36_w084.img\n",
-      "2020-06-23 13:04:17,397 - root - INFO: Got raster of shape: (240, 277)\n",
-      "2020-06-23 13:04:17,399 - root - INFO: Raster bounds: (-83.48845037186388, 35.08381933600275, -83.41150592741688, 35.01715266933386)\n",
-      "2020-06-23 13:04:17,401 - root - INFO: \n",
-      "2020-06-23 13:04:17,403 - root - INFO: Elevating Triangulation to DEM\n",
-      "2020-06-23 13:04:17,403 - root - INFO: ------------------------------\n"
->>>>>>> 3d697e54
      ]
     }
    ],
@@ -456,6 +354,14 @@
     "                     triangles=mesh_tris, cmap='viridis', \n",
     "                     edgecolor=(0,0,0,.2), linewidth=0.5)\n",
     "cb = fig.colorbar(mp, orientation=\"horizontal\", cax=cax)\n",
+    "\n",
+    "rivers_2 = [np.array(r.xy) for riv in rivers for r in riv]\n",
+    "rivers_e = [workflow.values_from_raster(r.transpose(), crs, dem, dem_profile) \n",
+    "               for r in rivers_2]\n",
+    "rivers_l3 = [np.array([i[0], i[1], j]).transpose() \n",
+    "               for i,j in zip(rivers_2, rivers_e)]\n",
+    "for r in rivers_l3:\n",
+    "    ax.plot(r[:,0]+1, r[:,1], r[:,2]+10, color='red', linewidth=3)\n",
     "\n",
     "t = cax.set_title('elevation [m]')\n",
     "ax.view_init(55,0)\n",
@@ -553,24 +459,10 @@
      "name": "stdout",
      "output_type": "stream",
      "text": [
-<<<<<<< HEAD
       "max diff =  0.0\n"
      ]
     },
     {
-     "ename": "AttributeError",
-     "evalue": "'Proj' object has no attribute 'is_latlong'",
-     "output_type": "error",
-     "traceback": [
-      "\u001b[0;31m---------------------------------------------------------------------------\u001b[0m",
-      "\u001b[0;31mAttributeError\u001b[0m                            Traceback (most recent call last)",
-      "\u001b[0;32m<ipython-input-23-8137b48fe022>\u001b[0m in \u001b[0;36m<module>\u001b[0;34m\u001b[0m\n\u001b[1;32m      6\u001b[0m \u001b[0mdiff\u001b[0m\u001b[0;34m[\u001b[0m\u001b[0;34m:\u001b[0m\u001b[0;34m,\u001b[0m\u001b[0;36m2\u001b[0m\u001b[0;34m]\u001b[0m \u001b[0;34m=\u001b[0m \u001b[0mm2\u001b[0m\u001b[0;34m.\u001b[0m\u001b[0mpoints\u001b[0m\u001b[0;34m[\u001b[0m\u001b[0;34m:\u001b[0m\u001b[0;34m,\u001b[0m\u001b[0;36m2\u001b[0m\u001b[0;34m]\u001b[0m \u001b[0;34m-\u001b[0m \u001b[0mmesh_points3\u001b[0m\u001b[0;34m[\u001b[0m\u001b[0;34m:\u001b[0m\u001b[0;34m,\u001b[0m\u001b[0;36m2\u001b[0m\u001b[0;34m]\u001b[0m\u001b[0;34m\u001b[0m\u001b[0;34m\u001b[0m\u001b[0m\n\u001b[1;32m      7\u001b[0m \u001b[0mprint\u001b[0m\u001b[0;34m(\u001b[0m\u001b[0;34m\"max diff = \"\u001b[0m\u001b[0;34m,\u001b[0m \u001b[0mnp\u001b[0m\u001b[0;34m.\u001b[0m\u001b[0mabs\u001b[0m\u001b[0;34m(\u001b[0m\u001b[0mdiff\u001b[0m\u001b[0;34m[\u001b[0m\u001b[0;34m:\u001b[0m\u001b[0;34m,\u001b[0m\u001b[0;36m2\u001b[0m\u001b[0;34m]\u001b[0m\u001b[0;34m)\u001b[0m\u001b[0;34m.\u001b[0m\u001b[0mmax\u001b[0m\u001b[0;34m(\u001b[0m\u001b[0;34m)\u001b[0m\u001b[0;34m)\u001b[0m\u001b[0;34m\u001b[0m\u001b[0;34m\u001b[0m\u001b[0m\n\u001b[0;32m----> 8\u001b[0;31m \u001b[0mfig\u001b[0m\u001b[0;34m,\u001b[0m \u001b[0max\u001b[0m \u001b[0;34m=\u001b[0m \u001b[0mworkflow\u001b[0m\u001b[0;34m.\u001b[0m\u001b[0mplot\u001b[0m\u001b[0;34m.\u001b[0m\u001b[0mget_ax\u001b[0m\u001b[0;34m(\u001b[0m\u001b[0mcrs\u001b[0m\u001b[0;34m,\u001b[0m \u001b[0mfigsize\u001b[0m\u001b[0;34m=\u001b[0m\u001b[0mfigsize\u001b[0m\u001b[0;34m)\u001b[0m\u001b[0;34m\u001b[0m\u001b[0;34m\u001b[0m\u001b[0m\n\u001b[0m\u001b[1;32m      9\u001b[0m workflow.plot.triangulation(diff, m2.conn, crs, color='elevation', edgecolors='gray', \n\u001b[1;32m     10\u001b[0m                             linewidth=0.2, ax=ax)\n",
-      "\u001b[0;32m~/Dropbox/github/watershed-workflow/workflow/plot.py\u001b[0m in \u001b[0;36mget_ax\u001b[0;34m(crs, fig, nrow, ncol, index, window, **kwargs)\u001b[0m\n\u001b[1;32m     88\u001b[0m             \u001b[0max\u001b[0m \u001b[0;34m=\u001b[0m \u001b[0mfig\u001b[0m\u001b[0;34m.\u001b[0m\u001b[0madd_subplot\u001b[0m\u001b[0;34m(\u001b[0m\u001b[0mnrow\u001b[0m\u001b[0;34m,\u001b[0m \u001b[0mncol\u001b[0m\u001b[0;34m,\u001b[0m \u001b[0mindex\u001b[0m\u001b[0;34m,\u001b[0m \u001b[0mprojection\u001b[0m\u001b[0;34m=\u001b[0m\u001b[0;34m'3d'\u001b[0m\u001b[0;34m)\u001b[0m\u001b[0;34m\u001b[0m\u001b[0;34m\u001b[0m\u001b[0m\n\u001b[1;32m     89\u001b[0m         \u001b[0;32melse\u001b[0m\u001b[0;34m:\u001b[0m\u001b[0;34m\u001b[0m\u001b[0;34m\u001b[0m\u001b[0m\n\u001b[0;32m---> 90\u001b[0;31m             \u001b[0mprojection\u001b[0m \u001b[0;34m=\u001b[0m \u001b[0mworkflow\u001b[0m\u001b[0;34m.\u001b[0m\u001b[0mcrs\u001b[0m\u001b[0;34m.\u001b[0m\u001b[0mto_cartopy\u001b[0m\u001b[0;34m(\u001b[0m\u001b[0mcrs\u001b[0m\u001b[0;34m)\u001b[0m\u001b[0;34m\u001b[0m\u001b[0;34m\u001b[0m\u001b[0m\n\u001b[0m\u001b[1;32m     91\u001b[0m             \u001b[0max\u001b[0m \u001b[0;34m=\u001b[0m \u001b[0mfig\u001b[0m\u001b[0;34m.\u001b[0m\u001b[0madd_subplot\u001b[0m\u001b[0;34m(\u001b[0m\u001b[0mnrow\u001b[0m\u001b[0;34m,\u001b[0m \u001b[0mncol\u001b[0m\u001b[0;34m,\u001b[0m \u001b[0mindex\u001b[0m\u001b[0;34m,\u001b[0m \u001b[0mprojection\u001b[0m\u001b[0;34m=\u001b[0m\u001b[0mprojection\u001b[0m\u001b[0;34m)\u001b[0m\u001b[0;34m\u001b[0m\u001b[0;34m\u001b[0m\u001b[0m\n\u001b[1;32m     92\u001b[0m \u001b[0;34m\u001b[0m\u001b[0m\n",
-      "\u001b[0;32m~/Dropbox/github/watershed-workflow/workflow/crs.py\u001b[0m in \u001b[0;36mto_cartopy\u001b[0;34m(crs)\u001b[0m\n\u001b[1;32m    186\u001b[0m     \u001b[0;32mimport\u001b[0m \u001b[0mcartopy\u001b[0m\u001b[0;34m.\u001b[0m\u001b[0mcrs\u001b[0m \u001b[0;32mas\u001b[0m \u001b[0mccrs\u001b[0m\u001b[0;34m\u001b[0m\u001b[0;34m\u001b[0m\u001b[0m\n\u001b[1;32m    187\u001b[0m     \u001b[0;32mimport\u001b[0m \u001b[0mosr\u001b[0m\u001b[0;34m\u001b[0m\u001b[0;34m\u001b[0m\u001b[0m\n\u001b[0;32m--> 188\u001b[0;31m     \u001b[0;32mif\u001b[0m \u001b[0mcrs\u001b[0m\u001b[0;34m.\u001b[0m\u001b[0mis_latlong\u001b[0m\u001b[0;34m(\u001b[0m\u001b[0;34m)\u001b[0m\u001b[0;34m:\u001b[0m\u001b[0;34m\u001b[0m\u001b[0;34m\u001b[0m\u001b[0m\n\u001b[0m\u001b[1;32m    189\u001b[0m         \u001b[0;32mreturn\u001b[0m \u001b[0mccrs\u001b[0m\u001b[0;34m.\u001b[0m\u001b[0mPlateCarree\u001b[0m\u001b[0;34m(\u001b[0m\u001b[0;34m)\u001b[0m\u001b[0;34m\u001b[0m\u001b[0;34m\u001b[0m\u001b[0m\n\u001b[1;32m    190\u001b[0m \u001b[0;34m\u001b[0m\u001b[0m\n",
-      "\u001b[0;31mAttributeError\u001b[0m: 'Proj' object has no attribute 'is_latlong'"
-=======
-      "max diff =  35.106056771571275\n"
->>>>>>> 3d697e54
      ]
     },
     {
@@ -599,96 +491,28 @@
    ]
   },
   {
-<<<<<<< HEAD
    "cell_type": "code",
    "execution_count": 24,
+   "metadata": {},
+   "cell_type": "markdown",
+   "metadata": {},
+   "source": [
+    "## Surface properties\n",
+    "\n",
+    "Meshes interact with data to provide forcing, parameters, and more in the actual simulation.  Specifically, we need vegetation type on the surface to provide information about transpiration and subsurface structure to provide information about water retention curves, etc.\n",
+    "\n",
+    "We'll start by downloading and collecting land cover from the NLCD dataset, and generate sets for each land cover type that cover the surface.  Likely these will be some combination of grass, deciduous forest, coniferous forest, and mixed."
+   ]
+  },
+  {
+   "cell_type": "code",
+   "execution_count": 26,
    "metadata": {},
    "outputs": [
     {
      "name": "stderr",
      "output_type": "stream",
      "text": [
-      "2020-06-22 15:53:32,881 - root - INFO: Constructing Mesh2D as dual of a triangulation.\n",
-      "2020-06-22 15:53:32,882 - root - INFO: -- confirming triangulation (note, not checking delaunay, buyer beware)\n",
-      "2020-06-22 15:53:32,882 - root - INFO: -- computing primary boundary edges\n",
-      "2020-06-22 15:53:32,883 - root - INFO:      n_primal_cell = 254, n_boundary_edges = 38, n_dual_nodes = 330\n",
-      "2020-06-22 15:53:32,884 - root - INFO: -- computing dual nodes\n",
-      "2020-06-22 15:53:32,888 - root - INFO:     added 254 tri centroid nodes\n",
-      "2020-06-22 15:53:32,889 - root - INFO:     added 38 boundary nodes\n",
-      "2020-06-22 15:53:32,889 - root - INFO: -- Finding duplicates and ordering conn_cell_to_node\n"
-     ]
-    },
-    {
-     "name": "stdout",
-     "output_type": "stream",
-     "text": [
-      "Uh oh borked geom: up_i = 1, dn_i = 4, c = [211, 255, 238, 234, 329, 233]\n"
-     ]
-    },
-    {
-     "ename": "NameError",
-     "evalue": "name 'plt' is not defined",
-     "output_type": "error",
-     "traceback": [
-      "\u001b[0;31m---------------------------------------------------------------------------\u001b[0m",
-      "\u001b[0;31mNameError\u001b[0m                                 Traceback (most recent call last)",
-      "\u001b[0;32m<ipython-input-24-7a90c00c22d1>\u001b[0m in \u001b[0;36m<module>\u001b[0;34m\u001b[0m\n\u001b[1;32m      1\u001b[0m \u001b[0;31m# contruct the dual mesh points, connectivity\u001b[0m\u001b[0;34m\u001b[0m\u001b[0;34m\u001b[0m\u001b[0;34m\u001b[0m\u001b[0m\n\u001b[0;32m----> 2\u001b[0;31m \u001b[0mdual_points2\u001b[0m\u001b[0;34m,\u001b[0m \u001b[0mdual_conn\u001b[0m\u001b[0;34m,\u001b[0m \u001b[0mdual_from_primary\u001b[0m \u001b[0;34m=\u001b[0m \u001b[0mm2\u001b[0m\u001b[0;34m.\u001b[0m\u001b[0mto_dual\u001b[0m\u001b[0;34m(\u001b[0m\u001b[0;34m)\u001b[0m\u001b[0;34m\u001b[0m\u001b[0;34m\u001b[0m\u001b[0m\n\u001b[0m\u001b[1;32m      3\u001b[0m \u001b[0;34m\u001b[0m\u001b[0m\n\u001b[1;32m      4\u001b[0m \u001b[0;31m# elevate the dual\u001b[0m\u001b[0;34m\u001b[0m\u001b[0;34m\u001b[0m\u001b[0;34m\u001b[0m\u001b[0m\n\u001b[1;32m      5\u001b[0m \u001b[0mdual_points3\u001b[0m \u001b[0;34m=\u001b[0m \u001b[0mworkflow\u001b[0m\u001b[0;34m.\u001b[0m\u001b[0melevate\u001b[0m\u001b[0;34m(\u001b[0m\u001b[0mdual_points2\u001b[0m\u001b[0;34m,\u001b[0m \u001b[0mcrs\u001b[0m\u001b[0;34m,\u001b[0m \u001b[0mdem\u001b[0m\u001b[0;34m,\u001b[0m \u001b[0mdem_profile\u001b[0m\u001b[0;34m)\u001b[0m\u001b[0;34m\u001b[0m\u001b[0;34m\u001b[0m\u001b[0m\n",
-      "\u001b[0;32m~/Dropbox/github/watershed-workflow/workflow/mesh.py\u001b[0m in \u001b[0;36mto_dual\u001b[0;34m(self)\u001b[0m\n\u001b[1;32m    566\u001b[0m                     \u001b[0;31m# I screwed up... debug me!\u001b[0m\u001b[0;34m\u001b[0m\u001b[0;34m\u001b[0m\u001b[0;34m\u001b[0m\u001b[0m\n\u001b[1;32m    567\u001b[0m                     \u001b[0mprint\u001b[0m\u001b[0;34m(\u001b[0m\u001b[0;34m\"Uh oh borked geom: up_i = {}, dn_i = {}, c = {}\"\u001b[0m\u001b[0;34m.\u001b[0m\u001b[0mformat\u001b[0m\u001b[0;34m(\u001b[0m\u001b[0mup_i\u001b[0m\u001b[0;34m,\u001b[0m \u001b[0mdn_i\u001b[0m\u001b[0;34m,\u001b[0m \u001b[0mc\u001b[0m\u001b[0;34m)\u001b[0m\u001b[0;34m)\u001b[0m\u001b[0;34m\u001b[0m\u001b[0;34m\u001b[0m\u001b[0m\n\u001b[0;32m--> 568\u001b[0;31m                     \u001b[0mfig\u001b[0m \u001b[0;34m=\u001b[0m \u001b[0mplt\u001b[0m\u001b[0;34m.\u001b[0m\u001b[0mfigure\u001b[0m\u001b[0;34m(\u001b[0m\u001b[0;34m)\u001b[0m\u001b[0;34m\u001b[0m\u001b[0;34m\u001b[0m\u001b[0m\n\u001b[0m\u001b[1;32m    569\u001b[0m                     \u001b[0max\u001b[0m \u001b[0;34m=\u001b[0m \u001b[0mfig\u001b[0m\u001b[0;34m.\u001b[0m\u001b[0madd_subplot\u001b[0m\u001b[0;34m(\u001b[0m\u001b[0;36m111\u001b[0m\u001b[0;34m)\u001b[0m\u001b[0;34m\u001b[0m\u001b[0;34m\u001b[0m\u001b[0m\n\u001b[1;32m    570\u001b[0m \u001b[0;34m\u001b[0m\u001b[0m\n",
-      "\u001b[0;31mNameError\u001b[0m: name 'plt' is not defined"
-     ]
-    }
-   ],
-   "source": [
-    "# contruct the dual mesh points, connectivity\n",
-    "dual_points2, dual_conn, dual_from_primary = m2.to_dual()\n",
-    "\n",
-    "# elevate the dual\n",
-    "dual_points3 = workflow.elevate(dual_points2, crs, dem, dem_profile)\n",
-    "\n",
-    "# construct the dual mesh\n",
-    "m2_dual = workflow.mesh.Mesh2D(dual_points3.copy(), dual_conn)\n",
-    "\n",
-    "# plot the resulting surface mesh\n",
-    "fig = plt.figure(figsize=figsize)\n",
-    "ax = workflow.plot.get_ax(crs, fig)\n",
-    "\n",
-    "#import matplotlib.cm\n",
-    "primal_elev = np.array([mesh_points3[i,2] for i in dual_from_primary])\n",
-    "#elev_cmap = workflow.colors.cm_mapper(primal_elev.min(), primal_elev.max(), matplotlib.cm.viridis)\n",
-    "#m2_dual.plot(color=np.array([elev_cmap(e) for e in primal_elev]), ax=ax)\n",
-    "\n",
-    "workflow.plot.mesh(m2_dual, crs, ax=ax, color=primal_elev, facecolor='color', edgecolor='gray', linewidth=0.2)\n",
-    "cbar = fig.colorbar(mp, orientation=\"horizontal\", pad=0.05)\n",
-    "workflow.plot.hucs(coweeta, crs, ax=ax, color='k', linewidth=1)\n",
-    "workflow.plot.rivers(rivers, crs, ax=ax, color='red', linewidth=1)\n",
-    "ax.set_aspect('equal', 'datalim')\n",
-    "ax.set_title('elevation [m]')\n",
-    "cbar.ax.set_title('elevation [m]')"
-   ]
-  },
-  {
-=======
->>>>>>> 3d697e54
-   "cell_type": "markdown",
-   "metadata": {},
-   "source": [
-    "## Surface properties\n",
-    "\n",
-    "Meshes interact with data to provide forcing, parameters, and more in the actual simulation.  Specifically, we need vegetation type on the surface to provide information about transpiration and subsurface structure to provide information about water retention curves, etc.\n",
-    "\n",
-    "We'll start by downloading and collecting land cover from the NLCD dataset, and generate sets for each land cover type that cover the surface.  Likely these will be some combination of grass, deciduous forest, coniferous forest, and mixed."
-   ]
-  },
-  {
-   "cell_type": "code",
-   "execution_count": 26,
-   "metadata": {},
-   "outputs": [
-    {
-     "name": "stderr",
-     "output_type": "stream",
-     "text": [
-<<<<<<< HEAD
       "2020-06-22 17:32:01,150 - root - INFO: \n",
       "2020-06-22 17:32:01,150 - root - INFO: Preprocessing Raster\n",
       "2020-06-22 17:32:01,151 - root - INFO: ------------------------------\n",
@@ -701,26 +525,6 @@
       "2020-06-22 17:36:44,060 - root - INFO: CRS: PROJCS[\"Albers_Conical_Equal_Area\",GEOGCS[\"WGS 84\",DATUM[\"WGS_1984\",SPHEROID[\"WGS 84\",6378137,298.257223563,AUTHORITY[\"EPSG\",\"7030\"]],TOWGS84[0,0,0,0,0,0,0],AUTHORITY[\"EPSG\",\"6326\"]],PRIMEM[\"Greenwich\",0,AUTHORITY[\"EPSG\",\"8901\"]],UNIT[\"degree\",0.0174532925199433,AUTHORITY[\"EPSG\",\"9122\"]],AUTHORITY[\"EPSG\",\"4326\"]],PROJECTION[\"Albers_Conic_Equal_Area\"],PARAMETER[\"latitude_of_center\",23],PARAMETER[\"longitude_of_center\",-96],PARAMETER[\"standard_parallel_1\",29.5],PARAMETER[\"standard_parallel_2\",45.5],PARAMETER[\"false_easting\",0],PARAMETER[\"false_northing\",0],UNIT[\"meters\",1],AXIS[\"Easting\",EAST],AXIS[\"Northing\",NORTH]]\n"
      ]
     },
-    {
-     "ename": "NameError",
-     "evalue": "name 'm2_dual' is not defined",
-     "output_type": "error",
-     "traceback": [
-      "\u001b[0;31m---------------------------------------------------------------------------\u001b[0m",
-      "\u001b[0;31mNameError\u001b[0m                                 Traceback (most recent call last)",
-      "\u001b[0;32m<ipython-input-26-f0d5f9f9404b>\u001b[0m in \u001b[0;36m<module>\u001b[0;34m\u001b[0m\n\u001b[1;32m      4\u001b[0m \u001b[0;34m\u001b[0m\u001b[0m\n\u001b[1;32m      5\u001b[0m \u001b[0;31m# resample the raster to the triangles\u001b[0m\u001b[0;34m\u001b[0m\u001b[0;34m\u001b[0m\u001b[0;34m\u001b[0m\u001b[0m\n\u001b[0;32m----> 6\u001b[0;31m \u001b[0mlc\u001b[0m \u001b[0;34m=\u001b[0m \u001b[0mworkflow\u001b[0m\u001b[0;34m.\u001b[0m\u001b[0mvalues_from_raster\u001b[0m\u001b[0;34m(\u001b[0m\u001b[0mm2_dual\u001b[0m\u001b[0;34m.\u001b[0m\u001b[0mcentroids\u001b[0m\u001b[0;34m(\u001b[0m\u001b[0;34m)\u001b[0m\u001b[0;34m,\u001b[0m \u001b[0mcrs\u001b[0m\u001b[0;34m,\u001b[0m \u001b[0mlc_raster\u001b[0m\u001b[0;34m,\u001b[0m \u001b[0mlc_profile\u001b[0m\u001b[0;34m)\u001b[0m\u001b[0;34m\u001b[0m\u001b[0;34m\u001b[0m\u001b[0m\n\u001b[0m\u001b[1;32m      7\u001b[0m \u001b[0;34m\u001b[0m\u001b[0m\n\u001b[1;32m      8\u001b[0m \u001b[0;31m# what land cover types did we get?\u001b[0m\u001b[0;34m\u001b[0m\u001b[0;34m\u001b[0m\u001b[0;34m\u001b[0m\u001b[0m\n",
-      "\u001b[0;31mNameError\u001b[0m: name 'm2_dual' is not defined"
-=======
-      "2020-06-23 13:04:33,113 - root - INFO: \n",
-      "2020-06-23 13:04:33,116 - root - INFO: Preprocessing Raster\n",
-      "2020-06-23 13:04:33,117 - root - INFO: ------------------------------\n",
-      "2020-06-23 13:04:33,118 - root - INFO: collecting raster\n",
-      "2020-06-23 13:04:33,129 - root - INFO: CRS: PROJCS[\"Albers_Conical_Equal_Area\",GEOGCS[\"WGS 84\",DATUM[\"WGS_1984\",SPHEROID[\"WGS 84\",6378137,298.257223563,AUTHORITY[\"EPSG\",\"7030\"]],TOWGS84[0,0,0,0,0,0,0],AUTHORITY[\"EPSG\",\"6326\"]],PRIMEM[\"Greenwich\",0,AUTHORITY[\"EPSG\",\"8901\"]],UNIT[\"degree\",0.0174532925199433,AUTHORITY[\"EPSG\",\"9122\"]],AUTHORITY[\"EPSG\",\"4326\"]],PROJECTION[\"Albers_Conic_Equal_Area\"],PARAMETER[\"latitude_of_center\",23],PARAMETER[\"longitude_of_center\",-96],PARAMETER[\"standard_parallel_1\",29.5],PARAMETER[\"standard_parallel_2\",45.5],PARAMETER[\"false_easting\",0],PARAMETER[\"false_northing\",0],UNIT[\"meters\",1],AXIS[\"Easting\",EAST],AXIS[\"Northing\",NORTH]]\n",
-      "2020-06-23 13:04:33,425 - root - INFO: Got raster of shape: (199, 192)\n",
-      "2020-06-23 13:04:33,426 - root - INFO: Raster bounds: (1128975.0, 1410315.0, 5964675.0, -1722405.0)\n",
-      "2020-06-23 13:04:33,950 - root - INFO: Found land cover dtypes: uint8\n",
-      "2020-06-23 13:04:33,953 - root - INFO: Found land cover types: {41, 42, 43, 81, 52, 21, 22, 23}\n"
->>>>>>> 3d697e54
      ]
     }
    ],
@@ -730,7 +534,7 @@
     "                                                     coweeta.exterior(), crs)\n",
     "\n",
     "# resample the raster to the triangles\n",
-    "lc = workflow.values_from_raster(m2.centroids(), crs, lc_raster, lc_profile)\n",
+    "lc = workflow.values_from_raster(m2_dual.centroids(), crs, lc_raster, lc_profile)\n",
     "\n",
     "# what land cover types did we get?\n",
     "logging.info('Found land cover dtypes: {}'.format(lc.dtype))\n",
@@ -772,7 +576,7 @@
     "fig = plt.figure(figsize=figsize)\n",
     "ax = workflow.plot.get_ax(crs, fig)\n",
     "\n",
-    "polys = workflow.plot.mesh(m2, crs, ax=ax, color=lc, cmap=nlcd_cmap, norm=nlcd_norm, edgecolor='none', \n",
+    "polys = workflow.plot.mesh(m2_dual, crs, ax=ax, color=lc, cmap=nlcd_cmap, norm=nlcd_norm, edgecolor='none', \n",
     "                                     facecolor='color', linewidth=0.5)\n",
     "mp = pcm.ScalarMappable(norm=nlcd_norm, cmap=nlcd_cmap)\n",
     "cb = fig.colorbar(mp)\n",
@@ -800,20 +604,20 @@
      "name": "stderr",
      "output_type": "stream",
      "text": [
-      "2020-06-23 13:05:07,169 - root - INFO: \n",
-      "2020-06-23 13:05:07,171 - root - INFO: Preprocessing Shapes\n",
-      "2020-06-23 13:05:07,172 - root - INFO: ------------------------------\n",
-      "2020-06-23 13:05:07,434 - root - INFO:   Using filename: /Users/uec/research/water/data/watershed-workflow/data-master/soil_survey/soil_survey_shape_-83.4790_35.0269_-83.4208_35.0743.gml\n",
-      "2020-06-23 13:05:07,554 - root - INFO:   Found 460 shapes.\n",
-      "2020-06-23 13:05:07,555 - root - INFO:   and crs: {'init': 'epsg:4326'}\n",
-      "2020-06-23 13:06:36,348 - root - INFO: target bounds: (273971.0911428096, 3878839.6361173145, 279140.9150949494, 3883953.7853134344)\n",
-      "2020-06-23 13:06:36,928 - root - INFO: shape union bounds: (272780.24915777455, 3877673.460647937, 281292.4084609144, 3887703.9534725407)\n",
-      "2020-06-23 13:06:36,930 - root - INFO: Coloring shapes onto raster:\n",
-      "2020-06-23 13:06:36,931 - root - INFO:   target_bounds = (273971.0911428096, 3878839.6361173145, 279140.9150949494, 3883953.7853134344)\n",
-      "2020-06-23 13:06:36,931 - root - INFO:   out_bounds = [273966.0, 3878839.0, 279146.0, 3883959.0]\n",
-      "2020-06-23 13:06:36,932 - root - INFO:   pixel_size = 10\n",
-      "2020-06-23 13:06:36,934 - root - INFO:   width = 518, height = 512\n",
-      "2020-06-23 13:06:36,935 - root - INFO:   and 43 independent colors of dtype int32\n"
+      "2020-05-13 17:22:33,758 - root - INFO: \n",
+      "2020-05-13 17:22:33,759 - root - INFO: Preprocessing Shapes\n",
+      "2020-05-13 17:22:33,760 - root - INFO: ------------------------------\n",
+      "2020-05-13 17:22:33,762 - root - INFO:   Using filename: /Users/uec/research/water/data/watershed-workflow/data-master/soil_survey/soil_survey_shape_-83.4790_35.0269_-83.4208_35.0743.gml\n",
+      "2020-05-13 17:22:33,911 - root - INFO:   Found 460 shapes.\n",
+      "2020-05-13 17:22:33,911 - root - INFO:   and crs: {'init': 'epsg:4326'}\n",
+      "2020-05-13 17:22:34,042 - root - INFO: target bounds: (273971.0911428096, 3878839.6361173145, 279140.9150949494, 3883953.7853134344)\n",
+      "2020-05-13 17:22:34,653 - root - INFO: shape union bounds: (272780.3245135138, 3877673.165081467, 281292.5015333445, 3887703.7251368817)\n",
+      "2020-05-13 17:22:34,654 - root - INFO: Coloring shapes onto raster:\n",
+      "2020-05-13 17:22:34,655 - root - INFO:   target_bounds = (273971.0911428096, 3878839.6361173145, 279140.9150949494, 3883953.7853134344)\n",
+      "2020-05-13 17:22:34,656 - root - INFO:   out_bounds = [273966.0, 3878839.0, 279146.0, 3883959.0]\n",
+      "2020-05-13 17:22:34,656 - root - INFO:   pixel_size = 10\n",
+      "2020-05-13 17:22:34,657 - root - INFO:   width = 518, height = 512\n",
+      "2020-05-13 17:22:34,658 - root - INFO:   and 43 independent colors of dtype int32\n"
      ]
     }
    ],
@@ -842,7 +646,7 @@
     "                                              soil_ids, crs)\n",
     "\n",
     "# -- resample the raster to the triangles\n",
-    "soil_color = workflow.values_from_raster(m2.centroids(), crs, \n",
+    "soil_color = workflow.values_from_raster(m2_dual.centroids(), crs, \n",
     "                                         soil_color_raster, soil_color_profile)"
    ]
   },
@@ -856,7 +660,7 @@
     "fig = plt.figure(figsize=figsize)\n",
     "ax = workflow.plot.get_ax(crs, fig)\n",
     "\n",
-    "mp = workflow.plot.mesh(m2, crs, ax=ax, facecolor='color',\n",
+    "mp = workflow.plot.mesh(m2_dual, crs, ax=ax, facecolor='color',\n",
     "                                 linewidth=0.5, color=soil_color, cmap='copper')\n",
     "ax.set_title('soil type index')\n",
     "\n",
@@ -881,37 +685,37 @@
      "name": "stderr",
      "output_type": "stream",
      "text": [
-      "2020-06-23 13:09:37,020 - root - INFO: Cell summary:\n",
-      "2020-06-23 13:09:37,021 - root - INFO: ------------------------------------------------------------\n",
-      "2020-06-23 13:09:37,022 - root - INFO: l_id\t| c_id\t|mat_id\t| dz\t\t| z_top\n",
-      "2020-06-23 13:09:37,023 - root - INFO: ------------------------------------------------------------\n",
-      "2020-06-23 13:09:37,024 - root - INFO:  00 \t| 00 \t| 545837 \t|   0.050000 \t|   0.000000\n",
-      "2020-06-23 13:09:37,025 - root - INFO:  01 \t| 01 \t| 545837 \t|   0.075796 \t|   0.050000\n",
-      "2020-06-23 13:09:37,026 - root - INFO:  02 \t| 02 \t| 545837 \t|   0.114899 \t|   0.125796\n",
-      "2020-06-23 13:09:37,027 - root - INFO:  03 \t| 03 \t| 545837 \t|   0.174177 \t|   0.240695\n",
-      "2020-06-23 13:09:37,028 - root - INFO:  04 \t| 04 \t| 545837 \t|   0.264036 \t|   0.414872\n",
-      "2020-06-23 13:09:37,029 - root - INFO:  05 \t| 05 \t| 545837 \t|   0.400255 \t|   0.678908\n",
-      "2020-06-23 13:09:37,030 - root - INFO:  06 \t| 06 \t| 545837 \t|   0.606751 \t|   1.079163\n",
-      "2020-06-23 13:09:37,031 - root - INFO:  07 \t| 07 \t| 545837 \t|   0.919781 \t|   1.685915\n",
-      "2020-06-23 13:09:37,032 - root - INFO:  08 \t| 08 \t| 545837 \t|   1.394305 \t|   2.605695\n",
-      "2020-06-23 13:09:37,033 - root - INFO:  09 \t| 09 \t| 545837 \t|   2.000000 \t|   4.000000\n",
-      "2020-06-23 13:09:37,035 - root - INFO:  10 \t| 10 \t|  999 \t|   2.000000 \t|   6.000000\n",
-      "2020-06-23 13:09:37,036 - root - INFO:  10 \t| 11 \t|  999 \t|   2.000000 \t|   8.000000\n",
-      "2020-06-23 13:09:37,036 - root - INFO:  10 \t| 12 \t|  999 \t|   2.000000 \t|  10.000000\n",
-      "2020-06-23 13:09:37,038 - root - INFO:  10 \t| 13 \t|  999 \t|   2.000000 \t|  12.000000\n",
-      "2020-06-23 13:09:37,040 - root - INFO:  10 \t| 14 \t|  999 \t|   2.000000 \t|  14.000000\n",
-      "2020-06-23 13:09:37,041 - root - INFO:  10 \t| 15 \t|  999 \t|   2.000000 \t|  16.000000\n",
-      "2020-06-23 13:09:37,044 - root - INFO:  10 \t| 16 \t|  999 \t|   2.000000 \t|  18.000000\n",
-      "2020-06-23 13:09:37,045 - root - INFO:  10 \t| 17 \t|  999 \t|   2.000000 \t|  20.000000\n",
-      "2020-06-23 13:09:37,046 - root - INFO:  10 \t| 18 \t|  999 \t|   2.000000 \t|  22.000000\n",
-      "2020-06-23 13:09:37,047 - root - INFO:  10 \t| 19 \t|  999 \t|   2.000000 \t|  24.000000\n",
-      "2020-06-23 13:09:37,048 - root - INFO:  10 \t| 20 \t|  999 \t|   2.000000 \t|  26.000000\n",
-      "2020-06-23 13:09:37,050 - root - INFO:  10 \t| 21 \t|  999 \t|   2.000000 \t|  28.000000\n",
-      "2020-06-23 13:09:37,051 - root - INFO:  10 \t| 22 \t|  999 \t|   2.000000 \t|  30.000000\n",
-      "2020-06-23 13:09:37,052 - root - INFO:  10 \t| 23 \t|  999 \t|   2.000000 \t|  32.000000\n",
-      "2020-06-23 13:09:37,053 - root - INFO:  10 \t| 24 \t|  999 \t|   2.000000 \t|  34.000000\n",
-      "2020-06-23 13:09:37,055 - root - INFO:  10 \t| 25 \t|  999 \t|   2.000000 \t|  36.000000\n",
-      "2020-06-23 13:09:37,056 - root - INFO:  10 \t| 26 \t|  999 \t|   2.000000 \t|  38.000000\n"
+      "2020-05-13 17:22:35,666 - root - INFO: Cell summary:\n",
+      "2020-05-13 17:22:35,667 - root - INFO: ------------------------------------------------------------\n",
+      "2020-05-13 17:22:35,669 - root - INFO: l_id\t| c_id\t|mat_id\t| dz\t\t| z_top\n",
+      "2020-05-13 17:22:35,670 - root - INFO: ------------------------------------------------------------\n",
+      "2020-05-13 17:22:35,671 - root - INFO:  00 \t| 00 \t| 545806 \t|   0.050000 \t|   0.000000\n",
+      "2020-05-13 17:22:35,672 - root - INFO:  01 \t| 01 \t| 545806 \t|   0.075796 \t|   0.050000\n",
+      "2020-05-13 17:22:35,674 - root - INFO:  02 \t| 02 \t| 545806 \t|   0.114899 \t|   0.125796\n",
+      "2020-05-13 17:22:35,675 - root - INFO:  03 \t| 03 \t| 545806 \t|   0.174177 \t|   0.240695\n",
+      "2020-05-13 17:22:35,676 - root - INFO:  04 \t| 04 \t| 545806 \t|   0.264036 \t|   0.414872\n",
+      "2020-05-13 17:22:35,676 - root - INFO:  05 \t| 05 \t| 545806 \t|   0.400255 \t|   0.678908\n",
+      "2020-05-13 17:22:35,678 - root - INFO:  06 \t| 06 \t| 545806 \t|   0.606751 \t|   1.079163\n",
+      "2020-05-13 17:22:35,681 - root - INFO:  07 \t| 07 \t| 545806 \t|   0.919781 \t|   1.685915\n",
+      "2020-05-13 17:22:35,682 - root - INFO:  08 \t| 08 \t| 545806 \t|   1.394305 \t|   2.605695\n",
+      "2020-05-13 17:22:35,683 - root - INFO:  09 \t| 09 \t| 545806 \t|   2.000000 \t|   4.000000\n",
+      "2020-05-13 17:22:35,684 - root - INFO:  10 \t| 10 \t|  999 \t|   2.000000 \t|   6.000000\n",
+      "2020-05-13 17:22:35,685 - root - INFO:  10 \t| 11 \t|  999 \t|   2.000000 \t|   8.000000\n",
+      "2020-05-13 17:22:35,686 - root - INFO:  10 \t| 12 \t|  999 \t|   2.000000 \t|  10.000000\n",
+      "2020-05-13 17:22:35,687 - root - INFO:  10 \t| 13 \t|  999 \t|   2.000000 \t|  12.000000\n",
+      "2020-05-13 17:22:35,688 - root - INFO:  10 \t| 14 \t|  999 \t|   2.000000 \t|  14.000000\n",
+      "2020-05-13 17:22:35,689 - root - INFO:  10 \t| 15 \t|  999 \t|   2.000000 \t|  16.000000\n",
+      "2020-05-13 17:22:35,691 - root - INFO:  10 \t| 16 \t|  999 \t|   2.000000 \t|  18.000000\n",
+      "2020-05-13 17:22:35,692 - root - INFO:  10 \t| 17 \t|  999 \t|   2.000000 \t|  20.000000\n",
+      "2020-05-13 17:22:35,694 - root - INFO:  10 \t| 18 \t|  999 \t|   2.000000 \t|  22.000000\n",
+      "2020-05-13 17:22:35,695 - root - INFO:  10 \t| 19 \t|  999 \t|   2.000000 \t|  24.000000\n",
+      "2020-05-13 17:22:35,696 - root - INFO:  10 \t| 20 \t|  999 \t|   2.000000 \t|  26.000000\n",
+      "2020-05-13 17:22:35,697 - root - INFO:  10 \t| 21 \t|  999 \t|   2.000000 \t|  28.000000\n",
+      "2020-05-13 17:22:35,698 - root - INFO:  10 \t| 22 \t|  999 \t|   2.000000 \t|  30.000000\n",
+      "2020-05-13 17:22:35,699 - root - INFO:  10 \t| 23 \t|  999 \t|   2.000000 \t|  32.000000\n",
+      "2020-05-13 17:22:35,700 - root - INFO:  10 \t| 24 \t|  999 \t|   2.000000 \t|  34.000000\n",
+      "2020-05-13 17:22:35,702 - root - INFO:  10 \t| 25 \t|  999 \t|   2.000000 \t|  36.000000\n",
+      "2020-05-13 17:22:35,702 - root - INFO:  10 \t| 26 \t|  999 \t|   2.000000 \t|  38.000000\n"
      ]
     },
     {
@@ -978,7 +782,7 @@
    "outputs": [],
    "source": [
     "# extrude\n",
-    "m3 = workflow.mesh.Mesh3D.extruded_Mesh2D(m2, layer_types, layer_data, \n",
+    "m3 = workflow.mesh.Mesh3D.extruded_Mesh2D(m2_dual, layer_types, layer_data, \n",
     "                                             layer_ncells, layer_mat_ids)"
    ]
   },
@@ -1016,18 +820,389 @@
       "Contract DE-NA0003525 with NTESS, the U.S. Government retains certain\n",
       "rights in this software.\n",
       "\n",
-      "Opening exodus file: coweeta_basin.exo\n",
-      "Closing exodus file: coweeta_basin.exo\n"
+      "Opening exodus file: coweeta_basin_dual.exo\n",
+      "Closing exodus file: coweeta_basin_dual.exo\n"
      ]
     }
    ],
    "source": [
     "# save to disk\n",
     "try:\n",
-    "    os.remove('coweeta_basin.exo')\n",
+    "    os.remove('coweeta_basin_dual.exo')\n",
     "except FileNotFoundError:\n",
     "    pass\n",
-    "m3.write_exodus('coweeta_basin.exo')"
+    "m3.write_exodus('coweeta_basin_dual.exo')"
+   ]
+  },
+  {
+   "cell_type": "code",
+   "execution_count": 22,
+   "metadata": {},
+   "outputs": [],
+   "source": [
+    "import jigsawpy\n",
+    "from matplotlib.collections import LineCollection"
+   ]
+  },
+  {
+   "cell_type": "code",
+   "execution_count": null,
+   "metadata": {},
+   "outputs": [],
+   "source": []
+  },
+  {
+   "cell_type": "code",
+   "execution_count": 23,
+   "metadata": {},
+   "outputs": [],
+   "source": [
+    "opts = jigsawpy.jigsaw_jig_t()\n",
+    "geom = jigsawpy.jigsaw_msh_t()\n",
+    "mesh = jigsawpy.jigsaw_msh_t()\n",
+    "\n",
+    "geom.mshID = \"euclidean-mesh\"\n",
+    "geom.ndims = +2\n",
+    "geom.vert2 = np.array([(tuple(c[0:2]), 0) for c in m2.coords], \n",
+    "        dtype=geom.VERT2_t)\n",
+    "\n",
+    "geom.edge2 = np.array([(e,0) for e in m2.edges()],\n",
+    "        dtype=geom.EDGE2_t)\n",
+    "\n",
+    "opts.mesh_dims = +2                 # 2-dim. simplexes\n",
+    "jigsawpy.lib.jigsaw(opts, geom, mesh)\n"
+   ]
+  },
+  {
+   "cell_type": "code",
+   "execution_count": 24,
+   "metadata": {},
+   "outputs": [
+    {
+     "data": {
+      "text/plain": [
+       "array([[ 641, 1089],\n",
+       "       [ 536,  883],\n",
+       "       [ 364,  531],\n",
+       "       ...,\n",
+       "       [ 191,  848],\n",
+       "       [ 679,  875],\n",
+       "       [ 707, 1365]], dtype=int32)"
+      ]
+     },
+     "execution_count": 24,
+     "metadata": {},
+     "output_type": "execute_result"
+    }
+   ],
+   "source": [
+    "mesh.edge2['index']"
+   ]
+  },
+  {
+   "cell_type": "code",
+   "execution_count": null,
+   "metadata": {},
+   "outputs": [],
+   "source": [
+    "def plot(jmesh):\n",
+    "    fig = plt.figure()\n",
+    "    ax = fig.add_subplot(111)  ax.triplot(jmesh.point['coord'][:,0], jmesh.point['coord'][:,1], jmesh.tria3['index'])\n",
+    "    plt.show()\n",
+    "    #segs = np.array([jmesh.point['coord'][e] for e in jmesh.tria3['index']])\n",
+    "    #print(segs.shape)\n",
+    "    #lc = LineCollection(segs)\n",
+    "\n",
+    "    #ax.add_collection(lc)\n",
+    "    #ax.set_xlim(segs[:,:,0].min(), segs[:,:,0].max())\n",
+    "    #ax.set_ylim(segs[:,:,1].min(), segs[:,:,1].max())\n",
+    "\n",
+    "                                                                        "
+   ]
+  },
+  {
+   "cell_type": "code",
+   "execution_count": null,
+   "metadata": {},
+   "outputs": [],
+   "source": [
+    "import workflow.triangulation\n",
+    "\n",
+    "# alternative -- triangulate with jigsaw\n",
+    "segments = list(coweeta.segments)\n",
+    "segments = segments + list(workflow.river_tree.forest_to_list(rivers))\n",
+    "print(len(segments))\n",
+    "nodes_edges = workflow.triangulation.NodesEdges(segments)\n",
+    "nodes_edges.check(tol=1)\n"
+   ]
+  },
+  {
+   "cell_type": "code",
+   "execution_count": null,
+   "metadata": {},
+   "outputs": [],
+   "source": [
+    "len(nodes_edges.edges)"
+   ]
+  },
+  {
+   "cell_type": "code",
+   "execution_count": null,
+   "metadata": {},
+   "outputs": [],
+   "source": [
+    "opts = jigsawpy.jigsaw_jig_t()\n",
+    "geom = jigsawpy.jigsaw_msh_t()\n",
+    "mesh = jigsawpy.jigsaw_msh_t()\n",
+    "\n",
+    "geom.mshID = \"euclidean-mesh\"\n",
+    "geom.ndims = +2\n",
+    "geom.vert2 = np.array([(tuple(n), 0) for n in nodes_edges.nodes], \n",
+    "        dtype=geom.VERT2_t)\n",
+    "\n",
+    "geom.edge2 = np.array([(e,0) for e in nodes_edges.edges],\n",
+    "        dtype=geom.EDGE2_t)\n",
+    "\n",
+    "\n",
+    "opts.mesh_kern = \"delfront\"         # DELAUNAY kernel\n",
+    "opts.hfun_hmax = 0.05               # push HFUN limits\n",
+    "opts.mesh_dims = +2                 # 2-dim. simplexes\n",
+    "opts.optm_qlim = +.95\n",
+    "opts.mesh_top1 = True               # for sharp feat's\n",
+    "opts.geom_feat = True\n",
+    "\n",
+    "\n",
+    "\n",
+    "jigsawpy.lib.jigsaw(opts, geom, mesh)\n",
+    "\n",
+    "#scr2 = jigsawpy.triscr2(            # \"quality\" metric\n",
+    "#        mesh.point[\"coord\"],\n",
+    "#        mesh.tria3[\"index\"])\n",
+    "\n",
+    "#jigsawpy.savevtk(\"coweeta_jigsaw.vtk\", mesh)"
+   ]
+  },
+  {
+   "cell_type": "code",
+   "execution_count": null,
+   "metadata": {},
+   "outputs": [],
+   "source": [
+    "plot(mesh)"
+   ]
+  },
+  {
+   "cell_type": "code",
+   "execution_count": null,
+   "metadata": {},
+   "outputs": [],
+   "source": [
+    "print([k for k in mesh.__dict__])"
+   ]
+  },
+  {
+   "cell_type": "code",
+   "execution_count": null,
+   "metadata": {},
+   "outputs": [],
+   "source": [
+    "print(mesh.slope)"
+   ]
+  },
+  {
+   "cell_type": "code",
+   "execution_count": null,
+   "metadata": {},
+   "outputs": [],
+   "source": [
+    "import collections\n",
+    "import scipy.spatial\n",
+    "\n",
+    "# get coords in 2D\n",
+    "coords = m2.coords[:,0:2]\n",
+    "eps = 0.1\n",
+    "\n",
+    "point = collections.namedtuple('Point', ['x', 'y'])\n",
+    "\n",
+    "def circumcenter(coord1,coord2,coord3):  # {{{\n",
+    "    p1 = point(*coord1)\n",
+    "    p2 = point(*coord2)\n",
+    "    p3 = point(*coord3)\n",
+    "\n",
+    "    d = 2 * (p1.x * (p2.y - p3.y) + p2.x *\n",
+    "                (p3.y - p1.y) + p3.x * (p1.y - p2.y))\n",
+    "\n",
+    "    xv = ((p1.x**2 + p1.y**2) * (p2.y - p3.y) + (p2.x**2 + p2.y**2)\n",
+    "          * (p3.y - p1.y) + (p3.x**2 + p3.y**2) * (p1.y - p2.y)) / d\n",
+    "    yv = ((p1.x**2 + p1.y**2) * (p3.x - p2.x) + (p2.x**2 + p2.y**2)\n",
+    "          * (p1.x - p3.x) + (p3.x**2 + p3.y**2) * (p2.x - p1.x)) / d\n",
+    "\n",
+    "    return (xv, yv)\n",
+    "\n",
+    "# collection of all dual nodes given by:\n",
+    "# - primal nodes on the boundary\n",
+    "# - primal edge midpoits on the boundary (note this length is the same as primal nodes on the boundary)\n",
+    "# - primal cell circumcenters?\n",
+    "boundary_edges = m2.boundary_edges()\n",
+    "logging.info(\"computed boundary edges\")\n",
+    "n_tot = len(m2.conn) + 2*len(boundary_edges)\n",
+    "logging.info(\"  n_primal_cell = {}, n_boundary_edges = {}, n_total_dual_nodes = \"\n",
+    "             \"{}\".format(len(m2.conn), len(boundary_edges), n_tot))\n",
+    "dual_nodes = np.zeros((n_tot, 2), 'd')\n",
+    "dual_cells = [list() for i in range(len(coords))]\n",
+    "\n",
+    "is_boundary = np.zeros(len(dual_cells), 'i')\n",
+    "\n",
+    "#\n",
+    "# Loop over all primal cells (triangles), adding the circumcenter \n",
+    "# as a dual node and sticking that node in three dual cells rooted\n",
+    "# at the three primal nodes.\n",
+    "#  \n",
+    "i_dual_node = 0\n",
+    "for j, c in enumerate(m2.conn):\n",
+    "    dual_nodes[i_dual_node][:] = circumcenter(coords[c[0]], coords[c[1]], coords[c[2]])\n",
+    "    dual_cells[c[0]].append(i_dual_node)\n",
+    "    dual_cells[c[1]].append(i_dual_node)\n",
+    "    dual_cells[c[2]].append(i_dual_node)\n",
+    "    i_dual_node += 1\n",
+    "  \n",
+    "logging.info(\"added tri centroid nodes ({})\".format(i_dual_node)) \n",
+    "\n",
+    "#\n",
+    "# Loop over the boundary, adding both the primal nodes as dual nodes \n",
+    "# and the edge midpoints as dual nodes.\n",
+    "#\n",
+    "# Add the primal node and two midpoints on either side to the list \n",
+    "# of dual nodes in the cell \"rooted at\" the primal node.\n",
+    "#\n",
+    "for i, e in enumerate(boundary_edges):\n",
+    "    # add the primal node always\n",
+    "    my_dual_node = i_dual_node\n",
+    "    dual_nodes[i_dual_node][:] = coords[e[0]]\n",
+    "    i_dual_node += 1\n",
+    "\n",
+    "    my_cell = list()\n",
+    "\n",
+    "    # stick in the previous midpoint node\n",
+    "    if i is 0:\n",
+    "        ugh_point = e[0]\n",
+    "        my_cell.append(-1)\n",
+    "    else:\n",
+    "        my_cell.append(prev_midp_n)\n",
+    "\n",
+    "    # stick in the next midpoint node, if it isn't too close\n",
+    "    next_midp = (coords[e[0]][:] + coords[e[1]][:])/2.\n",
+    "    next_midp_n = i_dual_node\n",
+    "    for n in dual_cells[e[0]]:\n",
+    "        if np.linalg.norm(dual_nodes[n] - next_midp) < eps:\n",
+    "            next_midp_n = n\n",
+    "            break\n",
+    "    if next_midp_n == i_dual_node:\n",
+    "        dual_nodes[i_dual_node][:] = next_midp\n",
+    "        i_dual_node += 1\n",
+    "    \n",
+    "    my_cell.append(next_midp_n)\n",
+    "    my_cell.append(my_dual_node)\n",
+    "    dual_cells[e[0]].extend(my_cell)\n",
+    "    is_boundary[e[0]] = 1\n",
+    "    prev_midp_n = next_midp_n\n",
+    "    \n",
+    "assert(dual_cells[ugh_point][-3] == -1)\n",
+    "dual_cells[ugh_point][-3] = prev_midp_n\n",
+    "logging.info(\"added boundary nodes\") \n",
+    "\n",
+    "\n",
+    "\n",
+    "\n",
+    "#\n",
+    "# Now every dual cell has a list of nodes, and the dual coordinates are done.\n",
+    "#\n",
+    "# Must still order the nodes in each dual cell\n",
+    "#\n",
+    "for i in range(len(dual_cells)):\n",
+    "    c = dual_cells[i]\n",
+    "    \n",
+    "    if is_boundary[i]:\n",
+    "        # may not be convex -- triangulate\n",
+    "        c_orig = c[:]\n",
+    "        c0 = c[-1]\n",
+    "        cdn = c[-3]\n",
+    "        cup = c[-2]\n",
+    "        \n",
+    "        cell_coords = np.array([dual_nodes[i] for i in c[:-1]]) - dual_nodes[c0]\n",
+    "        angle = np.array([np.arctan2(cell_coords[j,1], cell_coords[j,0]) for j in range(len(cell_coords))])\n",
+    "        order = np.argsort(angle)\n",
+    "        c = [c[j] for j in order]\n",
+    "        up_i = c.index(cup)\n",
+    "        dn_i = c.index(cdn)\n",
+    "        \n",
+    "        if dn_i == (up_i + 1)%len(c):\n",
+    "            cn = c[dn_i:] + c[0:dn_i]\n",
+    "        elif up_i == (dn_i + 1)%len(c):\n",
+    "            cn = c[up_i:] + c[0:up_i]\n",
+    "        else:\n",
+    "            print(\"Uh oh borked geom: up_i = {}, dn_i = {}, c = {}\".format(up_i, dn_i, c))\n",
+    "            fig = plt.figure()\n",
+    "            ax = fig.add_subplot(111)\n",
+    "\n",
+    "            cc_sorted = np.array([cell_coords[k] for k in order]) + dual_nodes[c0]\n",
+    "            ax.plot(cc_sorted[:,0], cc_sorted[:,1], 'k-x')            \n",
+    "            ax.scatter(dual_nodes[c0,0], dual_nodes[c0,1], color='r')\n",
+    "            ax.scatter(dual_nodes[cup,0], dual_nodes[cup,1], color='m')\n",
+    "            ax.scatter(dual_nodes[cdn,0], dual_nodes[cdn,1], color='b')\n",
+    "            plt.show()\n",
+    "            \n",
+    "            \n",
+    "            fig = plt.figure(figsize=figsize)\n",
+    "            ax = workflow.plot.get_ax(crs, fig)\n",
+    "\n",
+    "            mp = workflow.plot.triangulation(mesh_points3, mesh_tris, crs, ax=ax, \n",
+    "                                 color='elevation', edgecolor='white', linewidth=0.4)\n",
+    "            cbar = fig.colorbar(mp, orientation=\"horizontal\", pad=0.05)\n",
+    "            workflow.plot.hucs(coweeta, crs, ax=ax, color='k', linewidth=1)\n",
+    "            workflow.plot.shply([shapely.geometry.LineString(cc_sorted),], crs, ax=ax, color='red', linewidth=1)\n",
+    "            ax.set_aspect('equal', 'datalim')\n",
+    "            \n",
+    "            raise RuntimeError('uh oh borked geom')\n",
+    "        \n",
+    "        #print('Boundary: c_orig = {}, c = {}, cn = {}'.format(c_orig, c, cn))\n",
+    "        for k in range(len(cn)-1):\n",
+    "            if k == 0:\n",
+    "                dual_cells[i] = [c0, cn[k+1], cn[k]]\n",
+    "            else:\n",
+    "                dual_cells.append([c0, cn[k+1], cn[k]])\n",
+    "                \n",
+    "    else:   \n",
+    "        cell_coords = np.array([dual_nodes[i] for i in c])\n",
+    "        cell_centroid = cell_coords.mean(axis=0)\n",
+    "        cell_coords = cell_coords - cell_centroid\n",
+    "\n",
+    "        angle = np.array([np.arctan2(cell_coords[j,1], cell_coords[j,0]) for j in range(len(cell_coords))])\n",
+    "        order = np.argsort(angle)\n",
+    "        dual_cells[i] = [c[j] for j in order]\n",
+    "    \n",
+    "logging.info(\"sorted nodes\")\n",
+    " \n",
+    "dual_points3 = workflow.elevate(dual_nodes[:,0:2], crs, dem, dem_profile)\n",
+    "logging.info(\"elevated dual\")\n",
+    "\n"
+   ]
+  },
+  {
+   "cell_type": "code",
+   "execution_count": null,
+   "metadata": {},
+   "outputs": [],
+   "source": []
+  },
+  {
+   "cell_type": "code",
+   "execution_count": null,
+   "metadata": {},
+   "outputs": [],
+   "source": [
+    "m2_dual = workflow.extrude.Mesh2D(dual_points3.copy(), dual_cells)\n",
+    "m2_dual.plot()"
    ]
   },
   {
@@ -1040,15 +1215,9 @@
  ],
  "metadata": {
   "kernelspec": {
-<<<<<<< HEAD
    "display_name": "workflow",
    "language": "python",
    "name": "watershed_workflow"
-=======
-   "display_name": "Python [conda env:ats_meshing_20200525]",
-   "language": "python",
-   "name": "conda-env-ats_meshing_20200525-py"
->>>>>>> 3d697e54
   },
   "language_info": {
    "codemirror_mode": {
@@ -1060,11 +1229,10 @@
    "name": "python",
    "nbconvert_exporter": "python",
    "pygments_lexer": "ipython3",
-<<<<<<< HEAD
    "version": "3.8.3"
-=======
-   "version": "3.7.6"
->>>>>>> 3d697e54
+  }
+ },
+ "nbformat": 4,
   }
  },
  "nbformat": 4,
