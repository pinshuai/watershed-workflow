# for users
<<<<<<< HEAD
see official [guide](https://ecoon.github.io/watershed-workflow/build/html/install.html) for installation.
=======
conda create -n watershed_workflow -c conda-forge -c defaults python=3 ipython numpy matplotlib scipy meshpy fiona rasterio shapely cartopy descartes ipykernel requests sortedcontainers attrs pysheds jupyterlab 
>>>>>>> 0d0d3e05

- setup Jupyter virtual enviroment
```
conda create -n ats_meshing -c conda-forge -c defaults python=3 ipython numpy matplotlib scipy meshpy fiona rasterio shapely cartopy descartes ipykernel requests sortedcontainers attrs
```
- Install workflow package
```
cd /path/to/repository
export PYTHONPATH=`pwd`:`pwd`/workflow_tpls:${PYTHONPATH}
```

# for developers
<<<<<<< HEAD
=======
x conda create -n watershed_workflow_dev -c conda-forge -c defaults python=3 ipython numpy matplotlib scipy meshpy fiona rasterio shapely cartopy descartes pysheds jupyterlab ipykernel requests sortedcontainers attrs pytest sphinx nbsphinx sphinx_rtd_theme
>>>>>>> 0d0d3e05

```
conda create -n ats_meshing_dev -c conda-forge -c defaults python=3 ipython numpy matplotlib scipy meshpy fiona rasterio shapely cartopy descartes ipykernel requests sortedcontainers attrs pytest sphinx nbsphinx sphinx_rtd_theme
```



<|MERGE_RESOLUTION|>--- conflicted
+++ resolved
@@ -1,9 +1,5 @@
 # for users
-<<<<<<< HEAD
 see official [guide](https://ecoon.github.io/watershed-workflow/build/html/install.html) for installation.
-=======
-conda create -n watershed_workflow -c conda-forge -c defaults python=3 ipython numpy matplotlib scipy meshpy fiona rasterio shapely cartopy descartes ipykernel requests sortedcontainers attrs pysheds jupyterlab 
->>>>>>> 0d0d3e05
 
 - setup Jupyter virtual enviroment
 ```
@@ -16,14 +12,8 @@
 ```
 
 # for developers
-<<<<<<< HEAD
-=======
-x conda create -n watershed_workflow_dev -c conda-forge -c defaults python=3 ipython numpy matplotlib scipy meshpy fiona rasterio shapely cartopy descartes pysheds jupyterlab ipykernel requests sortedcontainers attrs pytest sphinx nbsphinx sphinx_rtd_theme
->>>>>>> 0d0d3e05
-
 ```
-conda create -n ats_meshing_dev -c conda-forge -c defaults python=3 ipython numpy matplotlib scipy meshpy fiona rasterio shapely cartopy descartes ipykernel requests sortedcontainers attrs pytest sphinx nbsphinx sphinx_rtd_theme
+conda create -n watershed_workflow_dev -c conda-forge -c defaults python=3 ipython numpy matplotlib scipy meshpy fiona rasterio shapely cartopy descartes pysheds jupyterlab ipykernel requests sortedcontainers attrs pytest sphinx nbsphinx sphinx_rtd_theme
 ```
 
 
-
